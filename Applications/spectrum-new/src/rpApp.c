--- conflicted
+++ resolved
@@ -38,11 +38,8 @@
 
     rp_spectr_worker_change_state(rp_spectr_auto_state);
 
-<<<<<<< HEAD
-=======
 	SpecIntervalInit();
 
->>>>>>> 11fd34b4
     return 0;
 }
 
