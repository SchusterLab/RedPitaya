--- conflicted
+++ resolved
@@ -988,24 +988,13 @@
       $('#right_menu .menu-btn.active.' + OSC.state.sel_sig_name).removeClass('active');
       //OSC.state.sel_sig_name = null;
     }
-<<<<<<< HEAD
-    
+
     var fps = 1000/(+new Date() - start);
-    
-=======
-
-    var fps = 1000/(+new Date() - start);
-
->>>>>>> 846ed1e3
     if (OSC.iterCnt++ >= 20 && OSC.params.orig['DEBUG_SIGNAL_PERIOD']) {
 		var new_period = 1100/fps < 25 ? 25 : 1100/fps;
 		var period = {};
 		period['DEBUG_SIGNAL_PERIOD'] = { value: new_period };
-<<<<<<< HEAD
 		OSC.ws.send(JSON.stringify({ parameters: period }));		
-=======
-		OSC.ws.send(JSON.stringify({ parameters: period }));
->>>>>>> 846ed1e3
 		OSC.iterCnt = 0;
     }
   };
