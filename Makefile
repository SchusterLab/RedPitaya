#
# $Id: Makefile 1253 2014-02-23 21:09:06Z ales.bardorfer $
#
# Red Pitaya OS/Ecosystem main Makefile
#
# Red Pitaya operating system (OS) consists of the following components:
# 1. boot.bin
#    a) First stage bootloader (FSBL)
#    b) U-boot
#    c) Optional fpga.bit
# 2. Linux kernel
# 3. Linux devicetree
# 4. Ramdisk with root filesystem
#
# There are many inter-relations between these components. This Makefile is
# responsible to build those in a coordinated way and to package them within
# the target redpitaya-OS ZIP archive.
#
# TODO #1: Make up a new name for OS dir, as OS is building one level higher now.

TMP = tmp

UBOOT_TAG = xilinx-v2015.1
LINUX_TAG = xilinx-v2015.1
DTREE_TAG = xilinx-v2015.1
BUILDROOT_TAG = 2015.5

UBOOT_DIR = $(TMP)/u-boot-xlnx-$(UBOOT_TAG)
LINUX_DIR = $(TMP)/linux-xlnx-$(LINUX_TAG)
DTREE_DIR = $(TMP)/device-tree-xlnx-$(DTREE_TAG)
BUILDROOT_DIR = $(TMP)/buildroot-$(BUILDROOT_TAG)

UBOOT_TAR = $(TMP)/u-boot-xlnx-$(UBOOT_TAG).tar.gz
LINUX_TAR = $(TMP)/linux-xlnx-$(LINUX_TAG).tar.gz
DTREE_TAR = $(TMP)/device-tree-xlnx-$(DTREE_TAG).tar.gz
BUILDROOT_TAR = $(TMP)/buildroot-$(BUILDROOT_TAG).tar.gz

# it is possible to use an alternative download location (local) by setting environment variables
UBOOT_URL ?= https://github.com/Xilinx/u-boot-xlnx/archive/$(UBOOT_TAG).tar.gz
LINUX_URL ?= https://github.com/Xilinx/linux-xlnx/archive/$(LINUX_TAG).tar.gz
DTREE_URL ?= https://github.com/Xilinx/device-tree-xlnx/archive/$(DTREE_TAG).tar.gz
BUILDROOT_URL ?= http://buildroot.uclibc.org/downloads/buildroot-$(BUILDROOT_TAG).tar.gz

UBOOT_GIT ?= https://github.com/Xilinx/u-boot-xlnx.git
LINUX_GIT ?= https://github.com/Xilinx/linux-xlnx.git
DTREE_GIT ?= https://github.com/Xilinx/device-tree-xlnx.git
BUILDROOT_GIT ?= http://git.buildroot.net/git/buildroot.git

LINUX_CFLAGS = "-O2 -mtune=cortex-a9 -mfpu=neon -mfloat-abi=softfp"
UBOOT_CFLAGS = "-O2 -mtune=cortex-a9 -mfpu=neon -mfloat-abi=softfp"
ARMHF_CFLAGS = "-O2 -mtune=cortex-a9 -mfpu=neon -mfloat-abi=hard"

################################################################################
#
################################################################################

# TODO, using Linux kernel 3.18 (Xilinx version 2015.1), it should be possible to use overlayfs
INSTALL_DIR=build
TARGET=target
NAME=ecosystem

# directories
FPGA_DIR        = fpga

NGINX_DIR       = Bazaar/nginx
IDGEN_DIR       = Bazaar/tools/idgen
MONITOR_DIR     = Test/monitor
GENERATE_DIR    = Test/generate
ACQUIRE_DIR     = Test/acquire
CALIB_DIR       = Test/calib
DISCOVERY_DIR   = OS/discovery
ECOSYSTEM_DIR   = Applications/ecosystem
SCPI_SERVER_DIR = scpi-server/
LIBRP_DIR       = api-mockup/rpbase
LIBRPAPP_DIR    = api-mockup/rpApplications
SDK_DIR         = SDK/
EXAMPLES_COMMUNICATION_DIR=Examples/Communication/C
URAMDISK_DIR    = OS/buildroot

# targets
FPGA            = $(FPGA_DIR)/out/red_pitaya.bit
FSBL            = $(FPGA_DIR)/sdk/fsbl/executable.elf
MEMTEST         = $(FPGA_DIR)/sdk/memtest/executable.elf
DTS             = $(FPGA_DIR)/sdk/dts/system.dts
DEVICETREE      = $(TMP)/devicetree.dtb
UBOOT           = $(TMP)/u-boot.elf
LINUX           = $(TMP)/uImage
BOOT            = $(TMP)/boot.bin
TESTBOOT        = $(TMP)/testboot.bin

NGINX           = $(INSTALL_DIR)/sbin/nginx
IDGEN           = $(INSTALL_DIR)/sbin/idgen
MONITOR         = $(INSTALL_DIR)/bin/monitor
GENERATE        = $(INSTALL_DIR)/bin/generate
ACQUIRE         = $(INSTALL_DIR)/bin/acquire
CALIB           = $(INSTALL_DIR)/bin/calib
DISCOVERY       = $(INSTALL_DIR)/sbin/discovery
ECOSYSTEM       = $(INSTALL_DIR)/www/apps/info/info.json
SCPI_SERVER     = $(INSTALL_DIR)/bin/scpi-server
LIBRP           = $(INSTALL_DIR)/lib/librp.so
LIBRPAPP        = $(INSTALL_DIR)/lib/librpapp.so
GDBSERVER       = $(INSTALL_DIR)/bin/gdbserver
LIBREDPITAYA    = shared/libredpitaya/libredpitaya.a

ENVTOOLS_CFG    = $(INSTALL_DIR)/etc/fw_env.config

UBOOT_SCRIPT_BUILDROOT = patches/u-boot.script.buildroot
UBOOT_SCRIPT_DEBIAN    = patches/u-boot.script.debian
UBOOT_SCRIPT           = $(INSTALL_DIR)/u-boot.scr

URAMDISK        = $(INSTALL_DIR)/uramdisk.image.gz


APP_SCOPE_DIR   = Applications/scope-new
APP_SCOPE       = $(INSTALL_DIR)/www/apps/scope-new

APP_SPECTRUM_DIR = Applications/spectrum-new
APP_SPECTRUM     = $(INSTALL_DIR)/www/apps/spectrum

<<<<<<< HEAD
################################################################################
=======
OLD_APPS = praeteritum-apps
OLD_APPS_DIR = Applications/old-apps
O_INSTALL_DIR = $(shell pwd)
export O_INSTALL_DIR

>>>>>>> c29a2a05
# Versioning system
################################################################################

BUILD_NUMBER ?= 0
REVISION ?= devbuild
VER := $(shell cat $(ECOSYSTEM_DIR)/info/info.json | grep version | sed -e 's/.*:\ *\"//' | sed -e 's/-.*//')
VERSION = $(VER)-$(BUILD_NUMBER)
export BUILD_NUMBER
export REVISION
export VERSION

################################################################################
# tarball
################################################################################

all: zip

<<<<<<< HEAD
$(TMP):
	mkdir -p $@

$(TARGET): $(BOOT) $(TESTBOOT) $(UBOOT_SCRIPT) $(DEVICETREE) $(LINUX) $(URAMDISK) $(NGINX) $(IDGEN) $(MONITOR) $(GENERATE) $(ACQUIRE) $(CALIB) $(DISCOVERY) $(ECOSYSTEM) $(SCPI_SERVER) $(LIBRP) $(LIBRPAPP) $(GDBSERVER) $(APP_SCOPE) $(APP_SPECTRUM) sdk rp_communication
=======
$(TARGET): $(NGINX) $(BOOT) $(TESTBOOT) $(UBOOT_SCRIPT) $(DEVICETREE) $(LINUX) $(URAMDISK) $(IDGEN) $(MONITOR) $(GENERATE) $(ACQUIRE) $(CALIB) $(DISCOVERY) $(ECOSYSTEM) $(SCPI_SERVER) $(LIBRP) $(LIBRPAPP) $(GDBSERVER) $(APP_SPECTRUM) sdk rp_communication old_apps
>>>>>>> c29a2a05
	mkdir $(TARGET)
	cp $(BOOT)             $(TARGET)
	cp $(TESTBOOT)         $(TARGET)
	cp $(DEVICETREE)       $(TARGET)
	cp $(LINUX)            $(TARGET)
	cp -r Applications/fpga $(TARGET)
	cp -r $(INSTALL_DIR)/* $(TARGET)
	cp -r OS/filesystem/*  $(TARGET)
	echo "Red Pitaya GNU/Linux/Ecosystem version $(VERSION)" > $(TARGET)/version.txt

zip: $(TARGET) $(SDK)
	cd $(TARGET); zip -r ../$(NAME)-$(VER)-$(BUILD_TAG)-$(GIT_COMMIT).zip *

################################################################################
# FPGA build provides: $(FSBL), $(FPGA), $(DEVICETREE).
################################################################################

$(FPGA): $(DTREE_DIR)
	make -C $(FPGA_DIR)

$(FSBL): $(FPGA)

$(MEMTEST): $(FPGA)

################################################################################
# U-Boot build provides: $(UBOOT)
################################################################################

$(UBOOT_TAR):
	mkdir -p $(@D)
	curl -L $(UBOOT_URL) -o $@

$(UBOOT_DIR): $(UBOOT_TAR)
	mkdir -p $@
	tar -zxf $< --strip-components=1 --directory=$@
	patch -d $@ -p 1 < patches/u-boot-xlnx-$(UBOOT_TAG).patch

$(UBOOT): $(UBOOT_DIR)
	mkdir -p $(@D)
	make -C $< arch=ARM zynq_red_pitaya_defconfig
	make -C $< arch=ARM CFLAGS=$(UBOOT_CFLAGS) all
	cp $</u-boot $@

$(UBOOT_SCRIPT): $(INSTALL_DIR) $(UBOOT_DIR) $(UBOOT_SCRIPT_BUILDROOT) $(UBOOT_SCRIPT_DEBIAN)
	$(UBOOT_DIR)/tools/mkimage -A ARM -O linux -T script -C none -a 0 -e 0 -n "boot Buildroot" -d $(UBOOT_SCRIPT_BUILDROOT) $@.buildroot
	$(UBOOT_DIR)/tools/mkimage -A ARM -O linux -T script -C none -a 0 -e 0 -n "boot Debian"    -d $(UBOOT_SCRIPT_DEBIAN)    $@.debian
	cp $@.buildroot $@

$(ENVTOOLS_CFG): $(UBOOT_DIR)
	mkdir -p $(INSTALL_DIR)/etc/
	cp $</tools/env/fw_env.config $(INSTALL_DIR)/etc

################################################################################
# Linux build provides: $(LINUX)
################################################################################

$(LINUX_TAR):
	mkdir -p $(@D)
	curl -L $(LINUX_URL) -o $@

$(LINUX_DIR): $(LINUX_TAR)
	mkdir -p $@
	tar -zxf $< --strip-components=1 --directory=$@
	patch -d $@ -p 1 < patches/linux-xlnx-$(LINUX_TAG).patch
	cp patches/linux-lantiq.c $@/drivers/net/phy/lantiq.c

$(LINUX): $(LINUX_DIR)
	make -C $< mrproper
	make -C $< ARCH=arm xilinx_zynq_defconfig
	make -C $< ARCH=arm CFLAGS=$(LINUX_CFLAGS) -j $(shell grep -c ^processor /proc/cpuinfo) UIMAGE_LOADADDR=0x8000 uImage
	cp $</arch/arm/boot/uImage $@

################################################################################
# device tree processing
# TODO: here separate device trees should be provided for Ubuntu and buildroot
################################################################################

$(DTREE_TAR):
	mkdir -p $(@D)
	curl -L $(DTREE_URL) -o $@

$(DTREE_DIR): $(DTREE_TAR)
	mkdir -p $@
	tar -zxf $< --strip-components=1 --directory=$@

$(DEVICETREE): $(DTREE_DIR) $(LINUX) $(FPGA) $(DTS)
	cp $(DTS) $(TMP)/devicetree.dts
	patch $(TMP)/devicetree.dts patches/devicetree.patch
	$(LINUX_DIR)/scripts/dtc/dtc -I dts -O dtb -o $(DEVICETREE) -i $(FPGA_DIR)/sdk/dts/ $(TMP)/devicetree.dts

################################################################################
# boot file generator
################################################################################

$(BOOT): $(FSBL) $(FPGA) $(UBOOT)
	@echo img:{[bootloader] $(FSBL) $(FPGA) $(UBOOT) } > boot.bif
	bootgen -image boot.bif -w -o i $@

$(TESTBOOT): $(MEMTEST) $(FPGA) $(UBOOT)
	@echo img:{[bootloader] $(MEMTEST) $(FPGA) $(UBOOT) } > testboot.bif
	bootgen -image testboot.bif -w -o i $@

################################################################################
# root file system
################################################################################

$(INSTALL_DIR):
	mkdir $(INSTALL_DIR)

$(URAMDISK): $(INSTALL_DIR)
	$(MAKE) -C $(URAMDISK_DIR)
	$(MAKE) -C $(URAMDISK_DIR) install INSTALL_DIR=$(abspath $(INSTALL_DIR))

################################################################################
# API libraries
################################################################################

$(LIBREDPITAYA):
	$(MAKE) -C shared

$(LIBRP):
	$(MAKE) -C $(LIBRP_DIR)
	$(MAKE) -C $(LIBRP_DIR) install INSTALL_DIR=$(abspath $(INSTALL_DIR))

$(LIBRPAPP):
	$(MAKE) -C $(LIBRPAPP_DIR)
	$(MAKE) -C $(LIBRPAPP_DIR) install INSTALL_DIR=$(abspath $(INSTALL_DIR))

################################################################################
# Red Pitaya ecosystem
################################################################################

WEBSOCKETPP_TAG = 0.5.0
LUANGINX_TAG    = v0.8.7
NGINX_TAG       = 1.5.3

WEBSOCKETPP_URL = https://github.com/zaphoyd/websocketpp/archive/$(WEBSOCKETPP_TAG).tar.gz
CRYPTOPP_URL    = http://www.cryptopp.com/cryptopp562.zip
LIBJSON_URL     = http://sourceforge.net/projects/libjson/files/libjson_7.6.1.zip
LUANGINX_URL    = https://codeload.github.com/openresty/lua-nginx-module/tar.gz/$(LUANGINX_TAG)
NGINX_URL       = http://nginx.org/download/nginx-$(NGINX_TAG).tar.gz

WEBSOCKETPP_TAR = $(TMP)/websocketpp-$(WEBSOCKETPP_TAG).tar.gz
CRYPTOPP_TAR    = $(TMP)/cryptopp562.zip
LIBJSON_TAR     = $(TMP)/libjson_7.6.1.zip
LUANGINX_TAR    = $(TMP)/lua-nginx-module-$(LUANGINX_TAG).tr.gz
NGINX_TAR       = $(TMP)/nginx-$(NGINX_TAG).tar.gz

WEBSOCKETPP_DIR = Bazaar/nginx/ngx_ext_modules/ws_server/websocketpp
CRYPTOPP_DIR    = Bazaar/tools/cryptopp
LIBJSON_DIR     = Bazaar/tools/libjson
LUANGINX_DIR    = Bazaar/nginx/ngx_ext_modules/lua-nginx-module
NGINX_SRC_DIR   = Bazaar/nginx/nginx-1.5.3
BOOST_DIR       = Bazaar/nginx/ngx_ext_modules/ws_server/boost

$(WEBSOCKETPP_TAR):
	mkdir -p $(@D)
	curl -L $(WEBSOCKETPP_URL) -o $@

$(WEBSOCKETPP_DIR): $(WEBSOCKETPP_TAR)
	mkdir -p $@
	tar -xzf $< --strip-components=1 --directory=$@

$(CRYPTOPP_TAR):
	mkdir -p $(@D)
	curl -L $(CRYPTOPP_URL) -o $@

$(CRYPTOPP_DIR): $(CRYPTOPP_TAR)
	mkdir -p $@
	unzip $< -d $@
	patch -d $@ -p1 < patches/cryptopp.patch

$(LIBJSON_TAR):
	mkdir -p $(@D)
	curl -L $(LIBJSON_URL) -o $@

$(LIBJSON_DIR): $(LIBJSON_TAR)
	mkdir -p $@
	unzip $< -d $(@D)
	patch -d $@ -p1 < patches/libjson.patch

$(LUANGINX_TAR):
	mkdir -p $(@D)
	curl -L $(LUANGINX_URL) -o $@

$(LUANGINX_DIR): $(LUANGINX_TAR)
	mkdir -p $@
	tar -xzf $< --strip-components=1 --directory=$@
	patch -d $@ -p1 < patches/lua-nginx-module.patch

$(NGINX_TAR):
	mkdir -p $(@D)
	curl -L $(NGINX_URL) -o $@

$(NGINX_SRC_DIR): $(NGINX_TAR)
	mkdir -p $@
	tar -xzf $< --strip-components=1 --directory=$@
	patch -d $@ -p1 < patches/nginx.patch

$(BOOST_DIR): $(URAMDISK)
	ln -sf ../../../../OS/buildroot/buildroot-2014.02/output/build/boost-1.55.0 $@

$(NGINX): $(URAMDISK) $(LIBREDPITAYA) $(WEBSOCKETPP_DIR) $(CRYPTOPP_DIR) $(LIBJSON_DIR) $(LUANGINX_DIR) $(NGINX_SRC_DIR) $(BOOST_DIR)
	$(MAKE) -C $(NGINX_DIR)
	$(MAKE) -C $(NGINX_DIR) install DESTDIR=$(abspath $(INSTALL_DIR))

$(IDGEN):
	$(MAKE) -C $(IDGEN_DIR)
	$(MAKE) -C $(IDGEN_DIR) install DESTDIR=$(abspath $(INSTALL_DIR))
	
################################################################################
# Red Pitaya tools
################################################################################

$(MONITOR):
	$(MAKE) -C $(MONITOR_DIR)
	$(MAKE) -C $(MONITOR_DIR) install INSTALL_DIR=$(abspath $(INSTALL_DIR))

$(GENERATE):
	$(MAKE) -C $(GENERATE_DIR)
	$(MAKE) -C $(GENERATE_DIR) install INSTALL_DIR=$(abspath $(INSTALL_DIR))

$(ACQUIRE):
	$(MAKE) -C $(ACQUIRE_DIR)
	$(MAKE) -C $(ACQUIRE_DIR) install INSTALL_DIR=$(abspath $(INSTALL_DIR))

$(CALIB):
	$(MAKE) -C $(CALIB_DIR)
	$(MAKE) -C $(CALIB_DIR) install INSTALL_DIR=$(abspath $(INSTALL_DIR))

$(DISCOVERY): $(URAMDISK) $(LIBREDPITAYA)
	$(MAKE) -C $(DISCOVERY_DIR)
	$(MAKE) -C $(DISCOVERY_DIR) install INSTALL_DIR=$(abspath $(INSTALL_DIR))

$(ECOSYSTEM):
	$(MAKE) -C $(ECOSYSTEM_DIR) install INSTALL_DIR=$(abspath $(INSTALL_DIR))

$(SCPI_SERVER): $(LIBRP) $(LIBRPAPP)
	$(MAKE) -C $(SCPI_SERVER_DIR)
	$(MAKE) -C $(SCPI_SERVER_DIR) install INSTALL_DIR=$(abspath $(INSTALL_DIR))

################################################################################
# Red Pitaya applications
################################################################################

$(APP_SCOPE): $(LIBRP) $(LIBRPAPP) $(NGINX)
	$(MAKE) -C $(APP_SCOPE_DIR)
	$(MAKE) -C $(APP_SCOPE_DIR) install INSTALL_DIR=$(abspath $(INSTALL_DIR))

$(APP_SPECTRUM): $(LIBRP) $(LIBRPAPP) $(NGINX)
	$(MAKE) -C $(APP_SPECTRUM_DIR)
	$(MAKE) -C $(APP_SPECTRUM_DIR) install INSTALL_DIR=$(abspath $(INSTALL_DIR))

# Gdb server for remote debugging
# TODO: This is a temporary solution
$(GDBSERVER):
	cp Test/gdb-server/gdbserver $(abspath $(INSTALL_DIR))/bin

sdk:
	$(MAKE) -C $(SDK_DIR) clean include

sdkPub:
	$(MAKE) -C $(SDK_DIR) zip

rp_communication:
	make -C $(EXAMPLES_COMMUNICATION_DIR)

old_apps:
	$(MAKE) -C $(OLD_APPS_DIR) all CROSS_COMPILE=arm-xilinx-linux-gnueabi-
	$(MAKE) -C $(OLD_APPS_DIR) install 
	mv $(OLD_APPS).zip $(OLD_APPS)-$(VER)-$(BUILD_NUMBER)-$(REVISION).zip

clean:
	make -C $(LINUX_DIR) clean
	make -C $(FPGA_DIR) clean
	make -C $(UBOOT_DIR) clean
	make -C shared clean
	# todo, remove downloaded libraries and symlinks
	rm -rf Bazaar/tools/cryptopp
	make -C $(NGINX_DIR) clean
	make -C $(MONITOR_DIR) clean
	make -C $(GENERATE_DIR) clean
	make -C $(ACQUIRE_DIR) clean
	make -C $(CALIB_DIR) clean
	make -C $(DISCOVERY_DIR) clean
	make -C $(SCPI_SERVER_DIR) clean
	make -C $(LIBRP_DIR)    clean
	make -C $(LIBRPAPP_DIR) clean
	make -C $(SDK_DIR) clean
	make -C $(EXAMPLES_COMMUNICATION_DIR) clean
	make -C $(OLD_APPS_DIR) clean
	rm $(BUILD) -rf
	rm $(TARGET) -rf
	$(RM) $(NAME)*.zip<|MERGE_RESOLUTION|>--- conflicted
+++ resolved
@@ -117,15 +117,12 @@
 APP_SPECTRUM_DIR = Applications/spectrum-new
 APP_SPECTRUM     = $(INSTALL_DIR)/www/apps/spectrum
 
-<<<<<<< HEAD
-################################################################################
-=======
 OLD_APPS = praeteritum-apps
 OLD_APPS_DIR = Applications/old-apps
 O_INSTALL_DIR = $(shell pwd)
 export O_INSTALL_DIR
 
->>>>>>> c29a2a05
+################################################################################
 # Versioning system
 ################################################################################
 
@@ -143,14 +140,10 @@
 
 all: zip
 
-<<<<<<< HEAD
 $(TMP):
 	mkdir -p $@
 
-$(TARGET): $(BOOT) $(TESTBOOT) $(UBOOT_SCRIPT) $(DEVICETREE) $(LINUX) $(URAMDISK) $(NGINX) $(IDGEN) $(MONITOR) $(GENERATE) $(ACQUIRE) $(CALIB) $(DISCOVERY) $(ECOSYSTEM) $(SCPI_SERVER) $(LIBRP) $(LIBRPAPP) $(GDBSERVER) $(APP_SCOPE) $(APP_SPECTRUM) sdk rp_communication
-=======
-$(TARGET): $(NGINX) $(BOOT) $(TESTBOOT) $(UBOOT_SCRIPT) $(DEVICETREE) $(LINUX) $(URAMDISK) $(IDGEN) $(MONITOR) $(GENERATE) $(ACQUIRE) $(CALIB) $(DISCOVERY) $(ECOSYSTEM) $(SCPI_SERVER) $(LIBRP) $(LIBRPAPP) $(GDBSERVER) $(APP_SPECTRUM) sdk rp_communication old_apps
->>>>>>> c29a2a05
+$(TARGET): $(NGINX) $(BOOT) $(TESTBOOT) $(UBOOT_SCRIPT) $(DEVICETREE) $(LINUX) $(URAMDISK) $(IDGEN) $(MONITOR) $(GENERATE) $(ACQUIRE) $(CALIB) $(DISCOVERY) $(ECOSYSTEM) $(SCPI_SERVER) $(LIBRP) $(LIBRPAPP) $(GDBSERVER) $(APP_SCOPE) $(APP_SPECTRUM) sdk rp_communication old_apps
 	mkdir $(TARGET)
 	cp $(BOOT)             $(TARGET)
 	cp $(TESTBOOT)         $(TARGET)
@@ -419,7 +412,7 @@
 	make -C $(EXAMPLES_COMMUNICATION_DIR)
 
 old_apps:
-	$(MAKE) -C $(OLD_APPS_DIR) all CROSS_COMPILE=arm-xilinx-linux-gnueabi-
+	$(MAKE) -C $(OLD_APPS_DIR) all
 	$(MAKE) -C $(OLD_APPS_DIR) install 
 	mv $(OLD_APPS).zip $(OLD_APPS)-$(VER)-$(BUILD_NUMBER)-$(REVISION).zip
 
