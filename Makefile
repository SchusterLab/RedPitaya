#
# $Id: Makefile 1253 2014-02-23 21:09:06Z ales.bardorfer $
#
# Red Pitaya OS/Ecosystem main Makefile
#
# Red Pitaya operating system (OS) consists of the following components:
# 1. boot.bin
#    a) First stage bootloader (FSBL)
#    b) U-boot
#    c) Optional fpga.bit
# 2. Linux kernel
# 3. Linux devicetree
# 4. Ramdisk with root filesystem
#
# There are many inter-relations between these components. This Makefile is
# responsible to build those in a coordinated way and to package them within
# the target redpitaya-OS ZIP archive.
#
# TODO #1: Make up a new name for OS dir, as OS is building one level higher now.

TMP = tmp

UBOOT_TAG = xilinx-v2015.1
LINUX_TAG = xilinx-v2015.1
DTREE_TAG = xilinx-v2015.1
BUILDROOT_TAG = 2015.5

UBOOT_DIR = $(TMP)/u-boot-xlnx-$(UBOOT_TAG)
LINUX_DIR = $(TMP)/linux-xlnx-$(LINUX_TAG)
DTREE_DIR = $(TMP)/device-tree-xlnx-$(DTREE_TAG)
BUILDROOT_DIR = $(TMP)/buildroot-$(BUILDROOT_TAG)

UBOOT_TAR = $(TMP)/u-boot-xlnx-$(UBOOT_TAG).tar.gz
LINUX_TAR = $(TMP)/linux-xlnx-$(LINUX_TAG).tar.gz
DTREE_TAR = $(TMP)/device-tree-xlnx-$(DTREE_TAG).tar.gz
BUILDROOT_TAR = $(TMP)/buildroot-$(BUILDROOT_TAG).tar.gz

# it is possible to use an alternative download location (local) by setting environment variables
UBOOT_URL ?= https://github.com/Xilinx/u-boot-xlnx/archive/$(UBOOT_TAG).tar.gz
LINUX_URL ?= https://github.com/Xilinx/linux-xlnx/archive/$(LINUX_TAG).tar.gz
DTREE_URL ?= https://github.com/Xilinx/device-tree-xlnx/archive/$(DTREE_TAG).tar.gz
BUILDROOT_URL ?= http://buildroot.uclibc.org/downloads/buildroot-$(BUILDROOT_TAG).tar.gz

UBOOT_GIT ?= https://github.com/Xilinx/u-boot-xlnx.git
LINUX_GIT ?= https://github.com/Xilinx/linux-xlnx.git
DTREE_GIT ?= https://github.com/Xilinx/device-tree-xlnx.git
BUILDROOT_GIT ?= http://git.buildroot.net/git/buildroot.git

LINUX_CFLAGS = "-O2 -mtune=cortex-a9 -mfpu=neon -mfloat-abi=softfp"
UBOOT_CFLAGS = "-O2 -mtune=cortex-a9 -mfpu=neon -mfloat-abi=softfp"
ARMHF_CFLAGS = "-O2 -mtune=cortex-a9 -mfpu=neon -mfloat-abi=hard"

################################################################################
#
################################################################################

# TODO, using Linux kernel 3.18 (Xilinx version 2015.1), it should be possible to use overlayfs
INSTALL_DIR=build
TARGET=target
NAME=ecosystem

# directories
FPGA_DIR        = fpga

NGINX_DIR       = Bazaar/nginx
IDGEN_DIR       = Bazaar/tools/idgen
MONITOR_DIR     = Test/monitor
GENERATE_DIR    = Test/generate
ACQUIRE_DIR     = Test/acquire
CALIB_DIR       = Test/calib
DISCOVERY_DIR   = OS/discovery
ECOSYSTEM_DIR   = Applications/ecosystem
SCPI_SERVER_DIR = scpi-server/
LIBRP_DIR       = api-mockup/rpbase
LIBRPAPP_DIR    = api-mockup/rpApplications
SDK_DIR         = SDK/
EXAMPLES_COMMUNICATION_DIR=Examples/Communication/C
URAMDISK_DIR    = OS/buildroot

# targets
FPGA            = $(FPGA_DIR)/out/red_pitaya.bit
FSBL            = $(FPGA_DIR)/sdk/fsbl/executable.elf
MEMTEST         = $(FPGA_DIR)/sdk/dram_test/executable.elf
DTS             = $(FPGA_DIR)/sdk/dts/system.dts
DEVICETREE      = $(TMP)/devicetree.dtb
UBOOT           = $(TMP)/u-boot.elf
LINUX           = $(TMP)/uImage
BOOT            = $(TMP)/boot.bin
TESTBOOT        = $(TMP)/testboot.bin

NGINX           = $(INSTALL_DIR)/sbin/nginx
IDGEN           = $(INSTALL_DIR)/sbin/idgen
MONITOR         = $(INSTALL_DIR)/bin/monitor
GENERATE        = $(INSTALL_DIR)/bin/generate
ACQUIRE         = $(INSTALL_DIR)/bin/acquire
CALIB           = $(INSTALL_DIR)/bin/calib
DISCOVERY       = $(INSTALL_DIR)/sbin/discovery
ECOSYSTEM       = $(INSTALL_DIR)/www/apps/info/info.json
SCPI_SERVER     = $(INSTALL_DIR)/bin/scpi-server
LIBRP           = $(INSTALL_DIR)/lib/librp.so
LIBRPAPP        = $(INSTALL_DIR)/lib/librpapp.so
GDBSERVER       = $(INSTALL_DIR)/bin/gdbserver
LIBREDPITAYA    = shared/libredpitaya/libredpitaya.a

ENVTOOLS_CFG    = $(INSTALL_DIR)/etc/fw_env.config

UBOOT_SCRIPT_BUILDROOT = patches/u-boot.script.buildroot
UBOOT_SCRIPT_DEBIAN    = patches/u-boot.script.debian
UBOOT_SCRIPT           = $(INSTALL_DIR)/u-boot.scr

URAMDISK               = $(INSTALL_DIR)/uramdisk.image.gz


APP_SCOPE_DIR   = Applications/scope-new
APP_SCOPE       = $(INSTALL_DIR)/www/apps/scope-new

APP_SPECTRUM_DIR = Applications/spectrum-new
APP_SPECTRUM     = $(INSTALL_DIR)/www/apps/spectrum

APPS_FREE 	 = apps-free
APPS_FREE_DIR    = apps-free/

################################################################################
# Versioning system
################################################################################

BUILD_NUMBER ?= 0
REVISION ?= devbuild
VER := $(shell cat $(ECOSYSTEM_DIR)/info/info.json | grep version | sed -e 's/.*:\ *\"//' | sed -e 's/-.*//')
VERSION = $(VER)-$(BUILD_NUMBER)
export BUILD_NUMBER
export REVISION
export VERSION

################################################################################
# tarball
################################################################################

all: zip

<<<<<<< HEAD
$(TARGET): $(NGINX) $(BOOT) $(TESTBOOT) $(UBOOT_SCRIPT) $(DEVICETREE) $(LINUX) $(URAMDISK) $(IDGEN) \
	   $(MONITOR) $(GENERATE) $(ACQUIRE) $(CALIB) $(DISCOVERY) $(ECOSYSTEM) \
	   $(SCPI_SERVER) $(LIBRP) $(LIBRPAPP) $(GDBSERVER) $(APP_SCOPE) $(APP_SPECTRUM) sdk rp_communication apps_free
=======
$(TMP):
	mkdir -p $@

$(TARGET): $(NGINX) $(BOOT) $(TESTBOOT) $(UBOOT_SCRIPT) $(DEVICETREE) $(LINUX) $(URAMDISK) $(IDGEN) $(MONITOR) $(GENERATE) $(ACQUIRE) $(CALIB) $(DISCOVERY) $(ECOSYSTEM) $(SCPI_SERVER) $(LIBRP) $(LIBRPAPP) $(GDBSERVER) $(APP_SCOPE) $(APP_SPECTRUM) sdk rp_communication old_apps
>>>>>>> 9d2faee3
	mkdir $(TARGET)
	cp $(BOOT)             $(TARGET)
	cp $(TESTBOOT)         $(TARGET)
	cp $(DEVICETREE)       $(TARGET)
	cp $(LINUX)            $(TARGET)
	cp -r Applications/fpga $(TARGET)
	cp -r $(INSTALL_DIR)/* $(TARGET)
	cp -r OS/filesystem/*  $(TARGET)
	echo "Red Pitaya GNU/Linux/Ecosystem version $(VERSION)" > $(TARGET)/version.txt

zip: $(TARGET) $(SDK)
	cd $(TARGET); zip -r ../$(NAME)-$(VER)-$(BUILD_TAG)-$(GIT_COMMIT).zip *

################################################################################
# FPGA build provides: $(FSBL), $(FPGA), $(DEVICETREE).
################################################################################

$(FPGA): $(DTREE_DIR)
	make -C $(FPGA_DIR)

$(FSBL): $(FPGA)

$(MEMTEST): $(FPGA)

################################################################################
# U-Boot build provides: $(UBOOT)
################################################################################

$(UBOOT_TAR):
	mkdir -p $(@D)
	curl -L $(UBOOT_URL) -o $@

$(UBOOT_DIR): $(UBOOT_TAR)
	mkdir -p $@
	tar -zxf $< --strip-components=1 --directory=$@
	patch -d $@ -p 1 < patches/u-boot-xlnx-$(UBOOT_TAG).patch

$(UBOOT): $(UBOOT_DIR)
	mkdir -p $(@D)
	make -C $< arch=ARM zynq_red_pitaya_defconfig
	make -C $< arch=ARM CFLAGS=$(UBOOT_CFLAGS) all
	cp $</u-boot $@

$(UBOOT_SCRIPT): $(INSTALL_DIR) $(UBOOT_DIR) $(UBOOT_SCRIPT_BUILDROOT) $(UBOOT_SCRIPT_DEBIAN)
	$(UBOOT_DIR)/tools/mkimage -A ARM -O linux -T script -C none -a 0 -e 0 -n "boot Buildroot" -d $(UBOOT_SCRIPT_BUILDROOT) $@.buildroot
	$(UBOOT_DIR)/tools/mkimage -A ARM -O linux -T script -C none -a 0 -e 0 -n "boot Debian"    -d $(UBOOT_SCRIPT_DEBIAN)    $@.debian
	cp $@.buildroot $@

$(ENVTOOLS_CFG): $(UBOOT_DIR)
	mkdir -p $(INSTALL_DIR)/etc/
	cp $</tools/env/fw_env.config $(INSTALL_DIR)/etc

################################################################################
# Linux build provides: $(LINUX)
################################################################################

$(LINUX_TAR):
	mkdir -p $(@D)
	curl -L $(LINUX_URL) -o $@

$(LINUX_DIR): $(LINUX_TAR)
	mkdir -p $@
	tar -zxf $< --strip-components=1 --directory=$@
	patch -d $@ -p 1 < patches/linux-xlnx-$(LINUX_TAG).patch
	cp patches/linux-lantiq.c $@/drivers/net/phy/lantiq.c

$(LINUX): $(LINUX_DIR)
	make -C $< mrproper
	make -C $< ARCH=arm xilinx_zynq_defconfig
	make -C $< ARCH=arm CFLAGS=$(LINUX_CFLAGS) -j $(shell grep -c ^processor /proc/cpuinfo) UIMAGE_LOADADDR=0x8000 uImage
	cp $</arch/arm/boot/uImage $@

################################################################################
# device tree processing
# TODO: here separate device trees should be provided for Ubuntu and buildroot
################################################################################

$(DTREE_TAR):
	mkdir -p $(@D)
	curl -L $(DTREE_URL) -o $@

$(DTREE_DIR): $(DTREE_TAR)
	mkdir -p $@
	tar -zxf $< --strip-components=1 --directory=$@

$(DEVICETREE): $(DTREE_DIR) $(LINUX) $(FPGA) $(DTS)
	cp $(DTS) $(TMP)/devicetree.dts
	patch $(TMP)/devicetree.dts patches/devicetree.patch
	$(LINUX_DIR)/scripts/dtc/dtc -I dts -O dtb -o $(DEVICETREE) -i $(FPGA_DIR)/sdk/dts/ $(TMP)/devicetree.dts

################################################################################
# boot file generator
################################################################################

$(BOOT): $(FSBL) $(FPGA) $(UBOOT)
	@echo img:{[bootloader] $(FSBL) $(FPGA) $(UBOOT) } > boot.bif
	bootgen -image boot.bif -w -o i $@

$(TESTBOOT): $(MEMTEST) $(FPGA) $(UBOOT)
	@echo img:{[bootloader] $(MEMTEST) $(FPGA) } > testboot.bif
	bootgen -image testboot.bif -w -o i $@

################################################################################
# root file system
################################################################################

$(INSTALL_DIR):
	mkdir $(INSTALL_DIR)

$(URAMDISK): $(INSTALL_DIR)
	$(MAKE) -C $(URAMDISK_DIR)
	$(MAKE) -C $(URAMDISK_DIR) install INSTALL_DIR=$(abspath $(INSTALL_DIR))

################################################################################
# API libraries
################################################################################

$(LIBREDPITAYA):
	$(MAKE) -C shared

$(LIBRP):
	$(MAKE) -C $(LIBRP_DIR)
	$(MAKE) -C $(LIBRP_DIR) install INSTALL_DIR=$(abspath $(INSTALL_DIR))

$(LIBRPAPP):
	$(MAKE) -C $(LIBRPAPP_DIR)
	$(MAKE) -C $(LIBRPAPP_DIR) install INSTALL_DIR=$(abspath $(INSTALL_DIR))

################################################################################
# Red Pitaya ecosystem
################################################################################

WEBSOCKETPP_TAG = 0.5.0
LUANGINX_TAG    = v0.8.7
NGINX_TAG       = 1.5.3

WEBSOCKETPP_URL = https://github.com/zaphoyd/websocketpp/archive/$(WEBSOCKETPP_TAG).tar.gz
CRYPTOPP_URL    = http://www.cryptopp.com/cryptopp562.zip
LIBJSON_URL     = http://sourceforge.net/projects/libjson/files/libjson_7.6.1.zip
LUANGINX_URL    = https://codeload.github.com/openresty/lua-nginx-module/tar.gz/$(LUANGINX_TAG)
NGINX_URL       = http://nginx.org/download/nginx-$(NGINX_TAG).tar.gz

WEBSOCKETPP_TAR = $(TMP)/websocketpp-$(WEBSOCKETPP_TAG).tar.gz
CRYPTOPP_TAR    = $(TMP)/cryptopp562.zip
LIBJSON_TAR     = $(TMP)/libjson_7.6.1.zip
LUANGINX_TAR    = $(TMP)/lua-nginx-module-$(LUANGINX_TAG).tr.gz
NGINX_TAR       = $(TMP)/nginx-$(NGINX_TAG).tar.gz

WEBSOCKETPP_DIR = Bazaar/nginx/ngx_ext_modules/ws_server/websocketpp
CRYPTOPP_DIR    = Bazaar/tools/cryptopp
LIBJSON_DIR     = Bazaar/tools/libjson
LUANGINX_DIR    = Bazaar/nginx/ngx_ext_modules/lua-nginx-module
NGINX_SRC_DIR   = Bazaar/nginx/nginx-1.5.3
BOOST_DIR       = Bazaar/nginx/ngx_ext_modules/ws_server/boost

$(WEBSOCKETPP_TAR):
	mkdir -p $(@D)
	curl -L $(WEBSOCKETPP_URL) -o $@

$(WEBSOCKETPP_DIR): $(WEBSOCKETPP_TAR)
	mkdir -p $@
	tar -xzf $< --strip-components=1 --directory=$@

$(CRYPTOPP_TAR):
	mkdir -p $(@D)
	curl -L $(CRYPTOPP_URL) -o $@

$(CRYPTOPP_DIR): $(CRYPTOPP_TAR)
	mkdir -p $@
	unzip $< -d $@
	patch -d $@ -p1 < patches/cryptopp.patch

$(LIBJSON_TAR):
	mkdir -p $(@D)
	curl -L $(LIBJSON_URL) -o $@

$(LIBJSON_DIR): $(LIBJSON_TAR)
	mkdir -p $@
	unzip $< -d $(@D)
	patch -d $@ -p1 < patches/libjson.patch

$(LUANGINX_TAR):
	mkdir -p $(@D)
	curl -L $(LUANGINX_URL) -o $@

$(LUANGINX_DIR): $(LUANGINX_TAR)
	mkdir -p $@
	tar -xzf $< --strip-components=1 --directory=$@
	patch -d $@ -p1 < patches/lua-nginx-module.patch

$(NGINX_TAR):
	mkdir -p $(@D)
	curl -L $(NGINX_URL) -o $@

$(NGINX_SRC_DIR): $(NGINX_TAR)
	mkdir -p $@
	tar -xzf $< --strip-components=1 --directory=$@
	patch -d $@ -p1 < patches/nginx.patch

$(BOOST_DIR): $(URAMDISK)
	ln -sf ../../../../OS/buildroot/buildroot-2014.02/output/build/boost-1.55.0 $@

$(NGINX): $(URAMDISK) $(LIBREDPITAYA) $(WEBSOCKETPP_DIR) $(CRYPTOPP_DIR) $(LIBJSON_DIR) $(LUANGINX_DIR) $(NGINX_SRC_DIR) $(BOOST_DIR)
	$(MAKE) -C $(NGINX_DIR)
	$(MAKE) -C $(NGINX_DIR) install DESTDIR=$(abspath $(INSTALL_DIR))

$(IDGEN):
	$(MAKE) -C $(IDGEN_DIR)
	$(MAKE) -C $(IDGEN_DIR) install DESTDIR=$(abspath $(INSTALL_DIR))
	
################################################################################
# Red Pitaya tools
################################################################################

$(MONITOR):
	$(MAKE) -C $(MONITOR_DIR)
	$(MAKE) -C $(MONITOR_DIR) install INSTALL_DIR=$(abspath $(INSTALL_DIR))

$(GENERATE):
	$(MAKE) -C $(GENERATE_DIR)
	$(MAKE) -C $(GENERATE_DIR) install INSTALL_DIR=$(abspath $(INSTALL_DIR))

$(ACQUIRE):
	$(MAKE) -C $(ACQUIRE_DIR)
	$(MAKE) -C $(ACQUIRE_DIR) install INSTALL_DIR=$(abspath $(INSTALL_DIR))

$(CALIB):
	$(MAKE) -C $(CALIB_DIR)
	$(MAKE) -C $(CALIB_DIR) install INSTALL_DIR=$(abspath $(INSTALL_DIR))

$(DISCOVERY): $(URAMDISK) $(LIBREDPITAYA)
	$(MAKE) -C $(DISCOVERY_DIR)
	$(MAKE) -C $(DISCOVERY_DIR) install INSTALL_DIR=$(abspath $(INSTALL_DIR))

$(ECOSYSTEM):
	$(MAKE) -C $(ECOSYSTEM_DIR) install INSTALL_DIR=$(abspath $(INSTALL_DIR))

$(SCPI_SERVER): $(LIBRP) $(LIBRPAPP)
	$(MAKE) -C $(SCPI_SERVER_DIR)
	$(MAKE) -C $(SCPI_SERVER_DIR) install INSTALL_DIR=$(abspath $(INSTALL_DIR))

################################################################################
# Red Pitaya applications
################################################################################

$(APP_SCOPE): $(LIBRP) $(LIBRPAPP) $(NGINX)
	$(MAKE) -C $(APP_SCOPE_DIR)
	$(MAKE) -C $(APP_SCOPE_DIR) install INSTALL_DIR=$(abspath $(INSTALL_DIR))

$(APP_SPECTRUM): $(LIBRP) $(LIBRPAPP) $(NGINX)
	$(MAKE) -C $(APP_SPECTRUM_DIR)
	$(MAKE) -C $(APP_SPECTRUM_DIR) install INSTALL_DIR=$(abspath $(INSTALL_DIR))

# Gdb server for remote debugging
# TODO: This is a temporary solution
$(GDBSERVER):
	cp Test/gdb-server/gdbserver $(abspath $(INSTALL_DIR))/bin

sdk:
	$(MAKE) -C $(SDK_DIR) clean include

sdkPub:
	$(MAKE) -C $(SDK_DIR) zip

rp_communication:
	make -C $(EXAMPLES_COMMUNICATION_DIR)

<<<<<<< HEAD
apps_free:
	$(MAKE) -C $(APPS_FREE_DIR) all CROSS_COMPILE=arm-xilinx-linux-gnueabi-
	$(MAKE) -C $(APPS_FREE_DIR) install 
=======
old_apps:
	$(MAKE) -C $(OLD_APPS_DIR) all
	$(MAKE) -C $(OLD_APPS_DIR) install 
	mv $(OLD_APPS).zip $(OLD_APPS)-$(VER)-$(BUILD_NUMBER)-$(REVISION).zip
>>>>>>> 9d2faee3

clean:
	make -C $(LINUX_DIR) clean
	make -C $(FPGA_DIR) clean
	make -C $(UBOOT_DIR) clean
	make -C shared clean
	# todo, remove downloaded libraries and symlinks
	rm -rf Bazaar/tools/cryptopp
	make -C $(NGINX_DIR) clean
	make -C $(MONITOR_DIR) clean
	make -C $(GENERATE_DIR) clean
	make -C $(ACQUIRE_DIR) clean
	make -C $(CALIB_DIR) clean
	make -C $(DISCOVERY_DIR) clean
	make -C $(SCPI_SERVER_DIR) clean
	make -C $(LIBRP_DIR)    clean
	make -C $(LIBRPAPP_DIR) clean
	make -C $(SDK_DIR) clean
	make -C $(EXAMPLES_COMMUNICATION_DIR) clean
	make -C $(OLD_APPS_DIR) clean
	rm $(BUILD) -rf
	rm $(TARGET) -rf
	$(RM) $(NAME)*.zip<|MERGE_RESOLUTION|>--- conflicted
+++ resolved
@@ -138,16 +138,12 @@
 
 all: zip
 
-<<<<<<< HEAD
+$(TMP):
+	mkdir -p $@
+
 $(TARGET): $(NGINX) $(BOOT) $(TESTBOOT) $(UBOOT_SCRIPT) $(DEVICETREE) $(LINUX) $(URAMDISK) $(IDGEN) \
 	   $(MONITOR) $(GENERATE) $(ACQUIRE) $(CALIB) $(DISCOVERY) $(ECOSYSTEM) \
 	   $(SCPI_SERVER) $(LIBRP) $(LIBRPAPP) $(GDBSERVER) $(APP_SCOPE) $(APP_SPECTRUM) sdk rp_communication apps_free
-=======
-$(TMP):
-	mkdir -p $@
-
-$(TARGET): $(NGINX) $(BOOT) $(TESTBOOT) $(UBOOT_SCRIPT) $(DEVICETREE) $(LINUX) $(URAMDISK) $(IDGEN) $(MONITOR) $(GENERATE) $(ACQUIRE) $(CALIB) $(DISCOVERY) $(ECOSYSTEM) $(SCPI_SERVER) $(LIBRP) $(LIBRPAPP) $(GDBSERVER) $(APP_SCOPE) $(APP_SPECTRUM) sdk rp_communication old_apps
->>>>>>> 9d2faee3
 	mkdir $(TARGET)
 	cp $(BOOT)             $(TARGET)
 	cp $(TESTBOOT)         $(TARGET)
@@ -415,16 +411,9 @@
 rp_communication:
 	make -C $(EXAMPLES_COMMUNICATION_DIR)
 
-<<<<<<< HEAD
 apps_free:
-	$(MAKE) -C $(APPS_FREE_DIR) all CROSS_COMPILE=arm-xilinx-linux-gnueabi-
+	$(MAKE) -C $(APPS_FREE_DIR) all
 	$(MAKE) -C $(APPS_FREE_DIR) install 
-=======
-old_apps:
-	$(MAKE) -C $(OLD_APPS_DIR) all
-	$(MAKE) -C $(OLD_APPS_DIR) install 
-	mv $(OLD_APPS).zip $(OLD_APPS)-$(VER)-$(BUILD_NUMBER)-$(REVISION).zip
->>>>>>> 9d2faee3
 
 clean:
 	make -C $(LINUX_DIR) clean
