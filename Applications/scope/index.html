<!-- $Id$
 *
 * Red Pitaya Oscilloscope client
 *
 * Author: Dakus <info@eskala.eu>
 *         
 * (c) Red Pitaya  http://www.redpitaya.com
 *
-->
<!DOCTYPE html>
<html lang="en">
<head>
  <meta http-equiv="content-type" content="text/html; charset=utf-8"></meta>
  <meta name="viewport" content="width=device-width, initial-scale=1, maximum-scale=1, user-scalable=no">
  <title>Red Pitaya</title>
  <link rel="stylesheet" href="css/bootstrap.min.css">
  <link rel="stylesheet" href="css/style.css?2">
  <script src="js/jquery-2.1.3.min.js"></script>
  <script src="js/jquery-ui.min.js"></script>
  <script src="js/jquery.ui.touch-punch.min.js"></script>
  <script src="js/bootstrap.min.js"></script>
  <script src="js/jquery.flot.js"></script>
  <script src="js/fastclick.min.js"></script>
<<<<<<< HEAD
  <script src="js/scope.js?2"></script>
=======
  <script src="js/jquery.simulate.js"></script>
  <script src="js/scope.js?3"></script>
>>>>>>> b0d0514b
  <script src="js/drag.js?1"></script>
</head>
<body>
  <div class="full-content">
    <div class="container-fluid"> 
      <div class="navbar navbar-inverse" role="navigation">
        <div class="container">
          <div class="navbar-header">
            <button type="button" class="navbar-toggle" data-toggle="collapse" data-target=".navbar-collapse"> 
              <span class="sr-only">T</span>
              <span class="icon-bar"></span>
              <span class="icon-bar"></span>
              <span class="icon-bar"></span>
            </button> 
            <a class="navbar-brand" href="/">
              <img class="back-btn" src="img/arrow_nav_left.png">
            </a>
            <img class="logo" src="img/logo_nav_white.png">
          </div> 

          <div class="collapse navbar-collapse">
            <ul class="nav navbar-nav">
              <!-- li><a href="#" data-toggle="modal" data-target="#settings">SETTINGS</a></li -->
              <!-- li><a href="#" data-toggle="modal" data-target="#export">EXPORT</a></li -->
              <li><a id="OSC_SINGLE" href="#">SINGLE</a></li>
              <li><a id="OSC_AUTOSCALE" href="#">AUTO</a></li>
              <li>
                <a id="OSC_RUN" href="#">RUN</a>
                <a id="OSC_STOP" href="#" style="display:none">STOP</a>
              </li>
            </ul>
          </div>
        </div>
      </div>

      <!-- Modal export-->
      <div class="modal" id="export" tabindex="-1" role="dialog" aria-labelledby="export" aria-hidden="true">
        <div class="modal-dialog">
          <div class="modal-content">
            <div class="modal-header">
              <button type="button" class="close" data-dismiss="modal"><span aria-hidden="true">&times;</span><span class="sr-only">Close</span></button>
              <h4 class="modal-title">Export</h4>
            </div>
            <div class="modal-body">
              Content
            </div>
          </div>
        </div>
      </div>
      
      <!-- Modal settings-->
      <div class="modal" id="settings" tabindex="-1" role="dialog" aria-labelledby="export" aria-hidden="true">
        <div class="modal-dialog">
          <div class="modal-content">
            <div class="modal-header">
              <button type="button" class="close" data-dismiss="modal"><span aria-hidden="true">&times;</span><span class="sr-only">Close</span></button>
              <h4 class="modal-title">Settings</h4>
            </div>
            <div class="modal-body">
              Content settings
            </div>
          </div>
        </div>
      </div>
      
      <div class="menu-content">
        <div id="right_menu" class="row right-menu-cont">
          
          <div class="col-xs-6 option-content">
            <div class="right-menu-option">
              <button type="button" class="btn menu-btn ch1" data-signal="ch1" data-toggle="button" aria-pressed="false" autocomplete="off" disabled>IN1</button>
            </div>
          </div>
          <div class="col-xs-6 option-content"><div id="in1" class="right-menu-option edit-mode"><img src="img/gear.png"></div></div>
          
          <div class="col-xs-6 option-content">
            <div class="right-menu-option">
              <button type="button" class="btn menu-btn ch2" data-signal="ch2" data-toggle="button" aria-pressed="false" autocomplete="off" disabled>IN2</button>
            </div>
          </div>
          <div class="col-xs-6 option-content"><div id="in2" class="right-menu-option edit-mode"><img src="img/gear.png"></div></div>
          
          <div class="col-xs-6 option-content">
            <div class="right-menu-option">
              <button type="button" class="btn menu-btn output1" data-signal="output1" data-toggle="button" aria-pressed="false" autocomplete="off" disabled>OUT1</button>
            </div>
          </div>              
          <div class="col-xs-6 option-content"><div id="out1" class="right-menu-option edit-mode"><img src="img/gear.png"></div></div>
          
          <div class="col-xs-6 option-content">
            <div class="right-menu-option">
              <button type="button" class="btn menu-btn output2" data-signal="output2" data-toggle="button" aria-pressed="false" autocomplete="off" disabled>OUT2</button>
            </div>
          </div>              
          <div class="col-xs-6 option-content"><div id="out2" class="right-menu-option edit-mode"><img src="img/gear.png"></div></div>
          
          <div class="col-xs-6 option-content">
            <div class="right-menu-option">
              <button type="button" class="btn menu-btn math" data-signal="math" data-toggle="button" aria-pressed="false" autocomplete="off" disabled>MATH</button>
            </div>
          </div>              
          <div class="col-xs-6 option-content"><div id="math" class="right-menu-option edit-mode"><img src="img/gear.png"></div></div>
          
          <div class="col-xs-6 option-content">
            <div class="right-menu-option">
              <button type="button" class="btn menu-btn trig not-signal" data-toggle="button" aria-pressed="false" autocomplete="off" disabled>TRIG</button>
            </div>
          </div>                            
          <div class="col-xs-6 option-content"><div id="trig" class="right-menu-option edit-mode"><img src="img/gear.png"></div></div>
          
          <div class="col-xs-6 option-content">
            <div id="cursor" class="right-menu-option edit-mode">CURSOR</div>
          </div>
          
          <div class="col-xs-6 option-content">
            <div id="meas" class="right-menu-option edit-mode">MEAS</div>
          </div>
        </div>

        <div id="in1_dialog" class="dialog row right-menu-cont">
          <div class="col-xs-12 option-content">
            <div class="ch1 right-menu-option close-dialog">
              <img src="img/arrow_nav_left.png">
              Input 1
            </div>
          </div>
          <div class="col-xs-6 option-content">
            <div class="right-menu-option">
              <button id="CH1_SHOW" type="button" class="btn" data-toggle="button" aria-pressed="false" autocomplete="off">SHOW</button>
            </div>
          </div>
          <div class="col-xs-6 option-content">
            <div class="right-menu-option">
              <button id="CH1_SHOW_INVERTED" type="button" class="btn" data-toggle="button" aria-pressed="false" autocomplete="off">INVERT</button>
            </div>
          </div>
          <div class="col-xs-12 option-content">
            <span class="col-info">Probe attenuation</span>
            <div class="right-menu-option">
              <select id="OSC_CH1_PROBE" class="form-control styled-select">
                <option>1</option>
                <option selected>10</option>
                <option>100</option>
              </select>
            </div>
          </div>
          <!-- div class="col-xs-12 option-content output2">
            <span class="col-info">Measurement range</span>
            <div class="right-menu-option" id="ch1_meas_range">- V</div>
          </div -->
          <div class="col-xs-12 option-content">
            <span class="col-info">Vertical offset</span>
            <div class="right-menu-option">
              <input id="OSC_CH1_OFFSET" class="setfield" type="text" value="0">
            </div>
          </div>
          <div class="col-xs-12 option-content">
            <div class="right-menu-option">
              <div class="btn-group btn-group-justified" data-toggle="buttons">
                <label class="btn">
                  <input type="radio" value="0" name="OSC_CH1_IN_GAIN" id="OSC_CH1_IN_GAIN" autocomplete="off">LV
                </label>
                <label class="btn">
                  <input type="radio" value="1" name="OSC_CH1_IN_GAIN" id="OSC_CH1_IN_GAIN1" autocomplete="off">HV
                </label>
              </div>  
            </div>
          </div>
        </div>
        
        <div id="in2_dialog" class="dialog row right-menu-cont">
          <div class="col-xs-12 option-content">
            <div class="ch2 right-menu-option close-dialog">
              <img src="img/arrow_nav_left.png">
              Input 2
            </div>
          </div>
          <div class="col-xs-6 option-content">
            <div class="right-menu-option">
              <button id="CH2_SHOW" type="button" class="btn" data-toggle="button" aria-pressed="false" autocomplete="off">SHOW</button>
            </div>
          </div>
          <div class="col-xs-6 option-content">
            <div class="right-menu-option">
              <button id="CH2_SHOW_INVERTED" type="button" class="btn" data-toggle="button" aria-pressed="false" autocomplete="off">INVERT</button>
            </div>
          </div>
          <div class="col-xs-12 option-content">
            <div class="right-menu-option">
              <span class="col-info">Probe attenuation</span>
              <select id="OSC_CH2_PROBE" class="form-control styled-select">
                <option>1</option>
                <option selected>10</option>
                <option>100</option>
              </select>
            </div>
          </div>
          <!-- div class="col-xs-12 option-content output2">
            <span class="col-info">Measurement range</span>
            <div class="right-menu-option" id="ch2_meas_range">- V</div>
          </div -->
          <div class="col-xs-12 option-content">
            <span class="col-info">Vertical offset</span>
            <div class="right-menu-option">
              <input id="OSC_CH2_OFFSET" class="setfield" type="text" value="0">
            </div>
          </div>
          <div class="col-xs-12 option-content">
            <div class="right-menu-option">
              <div class="btn-group btn-group-justified" data-toggle="buttons">
                <label class="btn">
                  <input type="radio" value="0" id="OSC_CH2_IN_GAIN" name="OSC_CH2_IN_GAIN" autocomplete="off">LV
                </label>
                <label class="btn">
                  <input type="radio" value="1" id="OSC_CH2_IN_GAIN1" name="OSC_CH2_IN_GAIN" autocomplete="off">HV
                </label>
              </div>
            </div>
          </div>
        </div>
        
        <div id="out1_dialog" class="dialog row right-menu-cont">
          <div class="col-xs-6 option-content">
            <div class="right-menu-option output1 close-dialog">
              <img src="img/arrow_nav_left.png">
              Output1
            </div>
          </div>
          <div class="col-xs-6 option-content">
            <div class="right-menu-option">
              <button id="OUTPUT1_STATE" type="button" class="btn" data-toggle="button" aria-pressed="false" autocomplete="off">ON</button>
            </div>
          </div>
          
          <div class="col-xs-6 option-content">
            <div class="right-menu-option">
              <button id="OUTPUT1_SHOW" type="button" class="btn" data-toggle="button" aria-pressed="false" autocomplete="off">SHOW</button>
            </div>
          </div>
          <div class="col-xs-6 option-content">
            <div class="right-menu-option">
              <span class="col-info">Type</span>
              <select id="SOUR1_FUNC" class="form-control styled-select">
                <option value="0">SINE</option>
                <option value="1">SQUARE</option>
                <option value="2">TRIANGLE</option>
                <option value="3">FROM FILE*</option>
              </select>
            </div>
          </div>
          
          <div class="col-xs-12 option-content">
            <div class="right-menu-option">
              <div class="btn-group btn-group-justified" data-toggle="buttons">
                <label class="btn">
                  <span class="col-info-activ">Mode</span>
                  <input type="radio" value="0" name="SOUR1_BURS_STAT" id="SOUR1_BURS_STAT" autocomplete="off">CONT
                </label>
                <label class="btn">
                  <input type="radio" value="1" name="SOUR1_BURS_STAT" id="SOUR1_BURS_STAT1" autocomplete="off">SINGLE
                </label>
              </div>
            </div>
          </div>
          
          <div class="col-xs-12 option-content">
            <div class="right-menu-option">
              <span class="col-info">Trigger</span>
              <select id="SOUR1_TRIG_SOUR" class="form-control styled-select">
                <option value="0">External Positive edge</option>
                <option value="1">External Negative edge</option>
              </select>
            </div>
          </div>

          <div class="col-xs-12 option-content">
            <div class="right-menu-option">
              <span class="col-info">Frequency</span>
              <input class="setfield" id="SOUR1_FREQ_FIX" type="text" value="0">
            </div>
          </div>
          <div class="col-xs-12 option-content">
            <div class="right-menu-option">
              <span class="col-info">Aplitude</span>
              <input class="setfield" id="SOUR1_VOLT" type="text" value="0">
            </div>
          </div>
          <div class="col-xs-12 option-content">
            <div class="right-menu-option">
              <span class="col-info">Offset</span>
              <input class="setfield" id="SOUR1_VOLT_OFFS" type="text" value="0">
            </div>
          </div>
          <div class="col-xs-6 option-content">
            <div class="right-menu-option">
              <span class="col-info">Phase</span>
              <input class="setfield" id="SOUR1_PHAS" type="text" value="0">
            </div>
          </div>
          <div class="col-xs-6 option-content">
            <div class="right-menu-option">
              <span class="col-info">Duty cycle</span>
              <input class="setfield" id="SOUR1_DCYC" type="text" value="0">
            </div>
          </div>
        </div>
        
        <div id="out2_dialog" class="dialog row right-menu-cont">
          <div class="col-xs-6 option-content">
            <div class="right-menu-option output2 close-dialog">
              <img src="img/arrow_nav_left.png">
              Output2
            </div>
          </div>
          <div class="col-xs-6 option-content">
            <div class="right-menu-option">
              <button id="OUTPUT2_STATE" type="button" class="btn" data-toggle="button" aria-pressed="false" autocomplete="off">ON</button>
            </div>
          </div>
          
          <div class="col-xs-6 option-content">
            <div class="right-menu-option">
              <button id="OUTPUT2_SHOW" type="button" class="btn" data-toggle="button" aria-pressed="false" autocomplete="off">SHOW</button>
            </div>
          </div>
          <div class="col-xs-6 option-content">
            <div class="right-menu-option">
              <span class="col-info">Type</span>
              <select id="SOUR2_FUNC" class="form-control styled-select">
                <option value="0">SINE</option>
                <option value="1">SQUARE</option>
                <option value="2">TRIANGLE</option>
                <option value="3">FROM FILE*</option>
              </select>
            </div>
          </div>
       
          <div class="col-xs-12 option-content">
            <div class="right-menu-option">
              <div class="btn-group btn-group-justified" data-toggle="buttons">
                <label class="btn">
                  <span class="col-info-activ">Mode</span>
                  <input type="radio" value="0" name="SOUR2_BURS_STAT" id="SOUR2_BURS_STAT" autocomplete="off">CONT
                </label>
                <label class="btn">
                  <input type="radio" value="1" name="SOUR2_BURS_STAT" id="SOUR2_BURS_STAT1" autocomplete="off">SINGLE
                </label>
              </div>
            </div>
          </div>
          
          <div class="col-xs-12 option-content">
            <div class="right-menu-option">
              <span class="col-info">Trigger</span>
              <select id="SOUR2_TRIG_SOUR" class="form-control styled-select">
                <option value="0">External Positive edge</option>
                <option value="1">External Negative edge</option>
              </select>
            </div>
          </div>
          
          <div class="col-xs-12 option-content">
            <div class="right-menu-option">
              <span class="col-info">Frequency</span>
              <input class="setfield" id="SOUR2_FREQ_FIX" type="text" value="0">
            </div>
          </div>
          <div class="col-xs-12 option-content">
            <div class="right-menu-option">
              <span class="col-info">Aplitude</span>
              <input class="setfield" id="SOUR2_VOLT" type="text" value="0">
            </div>
          </div>
          <div class="col-xs-12 option-content">
            <div class="right-menu-option">
              <span class="col-info">Offset</span>
              <input class="setfield" id="SOUR2_VOLT_OFFS" type="text" value="0">
            </div>
          </div>
          <div class="col-xs-6 option-content">
            <div class="right-menu-option">
              <span class="col-info">Phase</span>
              <input class="setfield" id="SOUR2_PHAS" type="text" value="0">
            </div>
          </div>
          <div class="col-xs-6 option-content">
            <div class="right-menu-option">
              <span class="col-info">Duty cycle</span>
              <input class="setfield" id="SOUR2_DCYC" type="text" value="0">
            </div>
          </div>
        </div>
        
        <div id="math_dialog" class="dialog row right-menu-cont">
          <div class="col-xs-12 option-content close-dialog">
            <div class="right-menu-option math">
              <img src="img/arrow_nav_left.png">
              MATH
            </div>
          </div>
          <div class="col-xs-12 option-content">
            <div class="right-menu-option">
              <button id="MATH_SHOW_INVERTED" type="button" class="btn" data-toggle="button" aria-pressed="false" autocomplete="off">INVERT</button>
            </div>
          </div>
          <div class="col-xs-12 option-content">
            <div class="right-menu-option">
              <div class="btn-group btn-group-justified" data-toggle="buttons">
                <label class="btn">
                  <span class="col-info-activ">Signal1</span>
                  <input type="radio" value="0" name="OSC_MATH_SRC1" id="OSC_MATH_SRC1" autocomplete="off">IN1
                </label>
                <label class="btn">
                  <input type="radio" value="1" name="OSC_MATH_SRC1" id="OSC_MATH_SRC12" autocomplete="off">IN2
                </label>
              </div>
            </div>
          </div>
          <div class="col-xs-12 option-content">
            <div class="right-menu-option">
              <span class="col-info">Operator</span>
              <select class="form-control styled-select" id="OSC_MATH_OP">
                <option value="0">none</option>
                <option value="1">+</option>
                <option value="2">-</option>
                <option value="3">*</option>
                <option value="4">/</option>
                <option value="5">abs</option>
                <option value="6">dy/dt</option>
                <option value="7">xdy</option>
              </select>
            </div>
          </div>
          <div class="col-xs-12 option-content">
            <div class="right-menu-option">
              <div class="btn-group btn-group-justified" data-toggle="buttons">
                <label class="btn">
                  <span class="col-info-activ">Signal2</span>
                  <input type="radio" value="0" name="OSC_MATH_SRC2" id="OSC_MATH_SRC2" autocomplete="off">IN1
                </label>
                <label class="btn">
                  <input type="radio" value="1" name="OSC_MATH_SRC2" id="OSC_MATH_SRC22" autocomplete="off">IN2
                </label>
              </div>
            </div>
          </div>
          <div class="col-xs-12 option-content">
            <div class="right-menu-option">
              <span class="col-info">Vertical offset</span>
              <input class="setfield" id="OSC_MATH_OFFSET" type="text" value="0">
            </div>
          </div>
        </div>
        
        <div id="trig_dialog" class="dialog row right-menu-cont">
          <div class="col-xs-12 option-content close-dialog">
            <div class="right-menu-option trig">
              <img src="img/arrow_nav_left.png">
              TRIGGER
            </div>
          </div>              
          <div class="col-xs-12 option-content">
            <div class="right-menu-option">
              <div class="btn-group btn-group-justified" data-toggle="buttons">
                <label class="btn">
                  <span class="col-info-activ">Source</span>
                  <input type="radio" value="0" name="OSC_TRIG_SOURCE" id="OSC_TRIG_SOURCE" autocomplete="off">CH1
                </label>
                <label class="btn">
                  <input type="radio" value="1" name="OSC_TRIG_SOURCE" id="OSC_TRIG_SOURCE2" autocomplete="off">CH2
                </label>
                <label class="btn">
                  <input type="radio" value="2" name="OSC_TRIG_SOURCE" id="OSC_TRIG_SOURCE3" autocomplete="off">EXT
                </label>
              </div>
            </div>
          </div>
          <div class="col-xs-12 option-content">
            <div class="right-menu-option">
              <div class="btn-group btn-group-justified" data-toggle="buttons">
                <label id="edge1" class="btn active">
                  <span class="col-info-activ">Edge</span>
                  <input type="radio" value="1" name="OSC_TRIG_SLOPE" id="OSC_TRIG_SLOPE" autocomplete="off" checked>
                  <img src="img/edge1_active.png">
                </label>
                <label id="edge2" class="btn">
                  <input type="radio" value="0" name="OSC_TRIG_SLOPE" id="OSC_TRIG_SLOPE1" autocomplete="off">
                  <img src="img/edge2.png">
                </label>
              </div>
            </div>
          </div>
          <div class="col-xs-12 option-content">
            <div class="right-menu-option">
              <span class="col-info">Level</span>
              <input id="OSC_TRIG_LEVEL" class="setfield" type="text" value="0">
            </div>
          </div>
          
          <div class="col-xs-12 option-content">
            <span class="col-info">Mode</span>
            <div class="btn-group btn-group-vertical" data-toggle="buttons">
              <label class="btn active" style="box-shadow: 0px 0px 0px;">
                <input type="radio" value="0" name="OSC_TRIG_SWEEP" id="OSC_TRIG_SWEEP" autocomplete="off" checked>AUTO
              </label>
              <label class="btn" style="box-shadow: 0px 0px 0px;">
                <input type="radio" value="1" name="OSC_TRIG_SWEEP" id="OSC_TRIG_SWEEP1" autocomplete="off">NORMAL
              </label>
              <label class="btn" style="border-radius: 0px;box-shadow: 0px 0px 0px;">
                <input type="radio" value="2" name="OSC_TRIG_SWEEP" id="OSC_TRIG_SWEEP2" autocomplete="off">SINGLE
              </label>
            </div>
          </div>
        </div>
        
        <div id="meas_dialog" class="dialog row right-menu-cont">
          <div class="col-xs-12 option-content close-dialog">
            <div class="right-menu-option">
              <img src="img/arrow_nav_left.png">
              Measurement
            </div>
          </div> 
          <div class="col-xs-12 option-content">
            <div class="right-menu-option">
              <span class="col-info">Operator</span>
              <select id="meas_operator" class="form-control styled-select">
                <option value="0">VPP</option>
                <option value="3">VMEAN</option>
                <option value="6">VMAX</option>
                <option value="9">VMIN</option>
                <option value="12">DUTY CYCLE</option>
                <option value="15">PERIOD</option>
                <option value="18">FREQ</option>
                <option value="21">RMS</option>
              </select>
            </div>
          </div>
          <div class="col-xs-12 option-content">
            <div class="right-menu-option">
              <div class="btn-group btn-group-justified" data-toggle="buttons">
                <label class="btn">
                  <span class="col-info-activ">Signal</span>
                  <input type="radio" name="meas_signal" value="CH1" autocomplete="off">IN1
                </label>
                <label class="btn">
                  <input type="radio" name="meas_signal" value="CH2" autocomplete="off">IN2
                </label>
                <label class="btn">
                  <input type="radio" name="meas_signal" value="MATH" autocomplete="off">MATH
                </label>
              </div>
            </div>
          </div>
          <div class="col-xs-12 option-content">
            <button id="meas_done" type="button" class="btn">DONE</button>
          </div>
          <div class="col-xs-12 option-content">
            <span class="col-info">List (click to clear meas.)</span>
            <div id="meas_list"></div>
          </div>
        </div>
        
        <div id="cursor_dialog" class="dialog row right-menu-cont">
          <div class="col-xs-12 option-content close-dialog">
            <div class="right-menu-option">
              <img src="img/arrow_nav_left.png">
              Cursor
            </div>
          </div>
          
          <div class="col-xs-6 option-content">
            <div class="right-menu-option">
              <button id="OSC_CURSOR_X1" type="button" class="btn" data-toggle="button" aria-pressed="false" autocomplete="off">X1</button>
            </div>
          </div>
          <div class="col-xs-6 option-content">
            <div class="right-menu-option">
              <button id="OSC_CURSOR_X2" type="button" class="btn" data-toggle="button" aria-pressed="false" autocomplete="off">X2</button>
            </div>
          </div>
          <div class="col-xs-6 option-content">
            <div class="right-menu-option">
              <button id="OSC_CURSOR_Y1" type="button" class="btn" data-toggle="button" aria-pressed="false" autocomplete="off">Y1</button>
            </div>
          </div>
          <div class="col-xs-6 option-content">
            <div class="right-menu-option">
              <button id="OSC_CURSOR_Y2" type="button" class="btn" data-toggle="button" aria-pressed="false" autocomplete="off">Y2</button>
            </div>
          </div>
          <div class="col-xs-12 option-content">
            <div style="margin: 3px; height: 20px; line-height: 20px;">
              Source
            </div>
          </div>
          <div class="col-xs-12 option-content">
            <div class="right-menu-option">
              <div class="btn-group btn-group-justified" data-toggle="buttons">
                <label class="btn">
                  <input type="radio" name="OSC_CURSOR_SRC" id="OSC_CURSOR_SRC" value="0" autocomplete="off">IN1
                </label>
                <label class="btn">
                  <input type="radio" name="OSC_CURSOR_SRC" id="OSC_CURSOR_SRC1" value="1" autocomplete="off">IN2
                </label>
                <label class="btn">
                  <input type="radio" name="OSC_CURSOR_SRC" id="OSC_CURSOR_SRC2" value="2" autocomplete="off">MATH
                </label>
              </div>
            </div>
          </div>
        </div>
      </div>
  
      <div id="main">
        <div id="buffer">
          <div class="buf-red-line-holder">
            <div class="buf-red-line"></div>
          </div>
          <div id="buf_time_offset"></div>
          <div class="buf-main-line"></div>
        </div>
        <div id="graphs_holder">
          <div id="graphs">
            <canvas id="graph_grid"></canvas>
            <div id="info_box"></div>
            
            <img id="cur_x1_arrow" class="varrow" src="img/cursor-arrow-up.png">
            <div id="cur_x1" class="vline"></div>
            <div id="cur_x1_info" class="cur_info"></div>
            <img id="cur_x2_arrow" class="varrow" src="img/cursor-arrow-up.png">
            <div id="cur_x2" class="vline"></div>
            <div id="cur_x2_info" class="cur_info"></div>
            
            <img id="cur_y1_arrow" class="harrow" src="img/cursor-arrow-left.png">
            <div id="cur_y1" class="hline"></div>
            <div id="cur_y1_info" class="cur_info"></div>
            <img id="cur_y2_arrow" class="harrow" src="img/cursor-arrow-left.png">
            <div id="cur_y2" class="hline"></div>
            <div id="cur_y2_info" class="cur_info"></div>
            
            <div id="cur_y_diff"></div>
            <div id="cur_y_diff_info" class="cur_info"></div>
            <div id="cur_x_diff"></div>
            <div id="cur_x_diff_info" class="cur_info"></div>
            
            <img id="time_offset_arrow" src="img/time-offset-arrow.png">
            <img id="math_offset_arrow" class="y-offset-arrow" src="img/math-offset-arrow.png">
            <img id="output2_offset_arrow" class="y-offset-arrow" src="img/out2-offset-arrow.png">
            <img id="output1_offset_arrow" class="y-offset-arrow" src="img/out1-offset-arrow.png">
            <img id="ch2_offset_arrow" class="y-offset-arrow" src="img/ch2-offset-arrow.png">
            <img id="ch1_offset_arrow" class="y-offset-arrow" src="img/ch1-offset-arrow.png">
            
            <img id="trig_level_arrow" class="harrow" src="img/trigger-arrow.png">
            <div id="trigger_level" class="hline"></div>
          </div>
        </div>
        <div id="info" class="clear">
          <div class="left-info">
            <div class="info-title">
              <div class="ch1">IN1</div>
              <div class="ch2">IN2</div> 
              <div class="output1">OUT1</div>
              <div class="output2">OUT2</div>
              <div class="math">MATH</div>
            </div>
            <div class="info-value">
              <div class="ch1"><span id="OSC_CH1_SCALE">-</span>/div</div>
              <div class="ch2"><span id="OSC_CH2_SCALE">-</span>/div</div>
              <div class="output1"><span id="SOUR1_VOLT_info">-</span>/div</div>
              <div class="output2"><span id="SOUR2_VOLT_info">-</span>/div</div>
              <div class="math"><span id="OSC_MATH_SCALE">-</span>/div</div>
            </div>
          </div>
          <div id="info-meas"></div>
          <div class="pull-right">
            Time <span id="OSC_TIME_SCALE">-</span>/div <br />
            Trig 
            <img id="osc_trig_edge_img" src="img/dummy.png"> 
            <span id="osc_trig_source_ch"></span> 
<<<<<<< HEAD
            <span id="osc_trig_level_info">- </span><span id="osc_trig_level_units">mV</span><br />
            <img src="img/time-offset-info.png"> <span id="OSC_TIME_OFFSET">- </span><span id="osc_time_offset_units">ms</span><br />
=======
            <span id="osc_trig_level_info">-</span><br />
            <img src="img/time-offset-info.png"> <span id="OSC_TIME_OFFSET">-</span><br />
>>>>>>> b0d0514b
            <span id="OSC_SAMPL_RATE"></span>
          </div>
        </div>
      </div>
      
      <div id="joystick">
        <img id="jtk_fine" src="img/fine.png" />
        <img id="jtk_btns" src="img/node_fine.png" usemap="#jtk_btns_map" />
        <map name="jtk_btns_map">
          <area id="jtk_left" shape="poly" coords="19,28,37,45,32,56,28,69,29,84,36,101,30,112,18,122,11,114,8,104,4,91,1,77,3,59,9,41,19,27" />
          <area id="jtk_up" shape="poly" coords="27,17,42,7,61,3,78,3,89,4,102,7,116,13,124,20,105,37,87,29,64,29,56,33,46,37" />
          <area id="jtk_right" shape="poly" coords="111,44,132,27,143,42,147,56,149,76,148,93,141,107,132,123,112,104,119,94,122,76,119,58" />
          <area id="jtk_down" shape="poly" coords="46,112,27,130,38,141,51,145,72,148,92,148,106,142,126,132,104,111,90,118,79,120,71,121,62,119,57,117" />
        </map>
      </div>
    </div>
  </div>
</body>
</html><|MERGE_RESOLUTION|>--- conflicted
+++ resolved
@@ -21,12 +21,8 @@
   <script src="js/bootstrap.min.js"></script>
   <script src="js/jquery.flot.js"></script>
   <script src="js/fastclick.min.js"></script>
-<<<<<<< HEAD
-  <script src="js/scope.js?2"></script>
-=======
   <script src="js/jquery.simulate.js"></script>
   <script src="js/scope.js?3"></script>
->>>>>>> b0d0514b
   <script src="js/drag.js?1"></script>
 </head>
 <body>
@@ -706,13 +702,8 @@
             Trig 
             <img id="osc_trig_edge_img" src="img/dummy.png"> 
             <span id="osc_trig_source_ch"></span> 
-<<<<<<< HEAD
-            <span id="osc_trig_level_info">- </span><span id="osc_trig_level_units">mV</span><br />
-            <img src="img/time-offset-info.png"> <span id="OSC_TIME_OFFSET">- </span><span id="osc_time_offset_units">ms</span><br />
-=======
             <span id="osc_trig_level_info">-</span><br />
             <img src="img/time-offset-info.png"> <span id="OSC_TIME_OFFSET">-</span><br />
->>>>>>> b0d0514b
             <span id="OSC_SAMPL_RATE"></span>
           </div>
         </div>
