#
# $Id: Makefile 1283 2014-03-01 12:01:39Z ales.bardorfer $
#
# Red Pitaya Ramdisk (root filesystem) Makefile
#

# Where to get buildroot & which version
B_SERVER=http://buildroot.uclibc.org/downloads
B_VERSION=2014.02
B_DIR=buildroot-$(B_VERSION)
B_ARCHIVE=$(B_DIR).tar.gz
B_DOWNLOAD=$(B_SERVER)/$(B_ARCHIVE)
UIMAGE=$(B_DIR)/output/images/rootfs.cpio.uboot

INSTALL_DIR ?= .
VERSION ?= 0.00-0000
REVISION ?= devbuild

all: $(UIMAGE)

$(UIMAGE): $(B_DIR) overlay config
	cp config $(B_DIR)/.config
	$(MAKE) -C $(B_DIR) USER_HOOKS_EXTRA_ENV='VERSION=$(VERSION) REVISION=$(REVISION)'

$(B_DIR):
	wget $(B_DOWNLOAD)
	tar xfz $(B_ARCHIVE)

install: $(UIMAGE)
	mkdir -p $(INSTALL_DIR)
	cp $(UIMAGE) $(INSTALL_DIR)/uramdisk.image.gz
<<<<<<< HEAD
	$(MAKE) -C hostapd install INSTALL_DIR=$(INSTALL_DIR)/sbin CROSS_COMPILE=$(CROSS_COMPILE)
=======
	$(MAKE) -C hostapd install INSTALL_DIR=$(INSTALL_DIR)/sbin
>>>>>>> 562411e6

clean:
	-$(MAKE) -C $(B_DIR) clean
	rm *~ -f

mrproper:
	-rm -rf $(B_DIR) $(B_ARCHIVE)
	-rm *~ -f<|MERGE_RESOLUTION|>--- conflicted
+++ resolved
@@ -29,11 +29,7 @@
 install: $(UIMAGE)
 	mkdir -p $(INSTALL_DIR)
 	cp $(UIMAGE) $(INSTALL_DIR)/uramdisk.image.gz
-<<<<<<< HEAD
-	$(MAKE) -C hostapd install INSTALL_DIR=$(INSTALL_DIR)/sbin CROSS_COMPILE=$(CROSS_COMPILE)
-=======
 	$(MAKE) -C hostapd install INSTALL_DIR=$(INSTALL_DIR)/sbin
->>>>>>> 562411e6
 
 clean:
 	-$(MAKE) -C $(B_DIR) clean
