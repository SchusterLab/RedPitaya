--- conflicted
+++ resolved
@@ -425,22 +425,6 @@
                                        NULL, r->pool);
         }
     }
-<<<<<<< HEAD
-=======
-    /* Assemble the application and FPGA filename:
-     *   <app_dir>/<app_id>/controllerhf.so 
-     */
-    app_id_len = strlen(argv[0]) + 1;
-
-    app_name_len = strlen((char *)lc->bazaar_dir.data) + strlen(argv[0]) +
-        strlen("/controllerhf.so") + 2;
-
-    char app_name[app_name_len];
-    if(app_name == NULL) {
-        return rp_module_cmd_error(json_root, "Can not allocate memory",
-                                   strerror(errno), r->pool);
-    }
->>>>>>> 6a125f03
 
     /* Application id string */
     len = strlen(argv[0]) + 1;
@@ -451,17 +435,11 @@
     }
     strcpy(rp_module_ctx.app.id, argv[0]);
 
-<<<<<<< HEAD
-    /* Assemble the application and FPGA filename: <app_dir>/<app_id>/controller.so */
-    len = strlen((char *)lc->bazaar_dir.data) + strlen(argv[0]) + strlen("/controller.so") + 2;
+    /* Assemble the application and FPGA filename: <app_dir>/<app_id>/controllerhf.so */
+    len = strlen((char *)lc->bazaar_dir.data) + strlen(argv[0]) + strlen("/controllerhf.so") + 2;
     char app_name[len];
-    sprintf(app_name, "%s/%s/controller.so", lc->bazaar_dir.data, argv[0]);
+    sprintf(app_name, "%s/%s/controllerhf.so", lc->bazaar_dir.data, argv[0]);
     app_name[len-1]='\0';
-=======
-    sprintf(app_name, "%s/%s/controllerhf.so", 
-            lc->bazaar_dir.data, argv[0]);
-    app_name[app_name_len-1]='\0';
->>>>>>> 6a125f03
 
     /* Unload existing application before, new fpga load */
     if(rp_module_ctx.app.handle != NULL){
