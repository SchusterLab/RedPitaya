--- conflicted
+++ resolved
@@ -18,23 +18,13 @@
 SCPISRV=scpi-server
 ARTIFACTS= $(LIBSCPI) $(SCPISRV)
 
-<<<<<<< HEAD
 all: $(LIBSCPI) $(SCPISRV)
-=======
-
-all: $(SCPIPARSER) $(SCPISRV)
->>>>>>> 93930d06
 
 $(SCPISRV):
 	$(MAKE) -C src
 
-<<<<<<< HEAD
 $(LIBSCPI):
-	$(MAKE) -C scpi-parser CC=$(CROSS_COMPILE)gcc
-=======
-$(SCPIPARSER):
 	$(MAKE) -C scpi-parser CC=$(CROSS_COMPILE)gcc USER_FULL_ERROR_LIST=1
->>>>>>> 93930d06
 
 install:
 	mkdir -p $(INSTALL_DIR)/bin
