 <html style="background-color: #1D1D1D">
	<head>
		<meta charset="utf-8" />
		
		<!--[if IE]>
			<link rel="stylesheet" href="./ie9.css" type="text/css" />
    <![endif]-->
<meta name="viewport" content="width=device-width, initial-scale=1.0, maximum-scale=1.0, user-scalable=yes" /> 

		<script src="../assets/bootstrap-3.0.0/js/jquery.js"></script>
	    <link href="../assets/bootstrap-3.0.0/css/bootstrap.css" rel="stylesheet" type="text/css">
	    <link href="../assets/style.css?6" rel="stylesheet" type="text/css">
	    <script src="../assets/bootstrap-3.0.0/js/bootstrap.min.js"></script>
		<link rel="stylesheet" href="./style.css" type="text/css" />
		<link rel="stylesheet" href="assets/jquery.mCustomScrollbar.css" />
		<script src="assets/jquery.mCustomScrollbar.concat.min.js"></script>

		<script type="text/javascript">
			$(window).load(function() {
				$("#mcs_container").mCustomScrollbar({ alwaysShowScrollbar: 2 });
		
				$("#mcs_container2").mCustomScrollbar({ alwaysShowScrollbar: 2 });
<<<<<<< HEAD
=======

				$("#mcs_container .buttons a").on('click', function(){
					$("#mcs_container .buttons a").removeClass('item-active');
					$(this).addClass('item-active');
				});
>>>>>>> d14a57a0
			});

			var current_app = "";
		    var url = '/';
			$(function() {
				$.ajax({
					url: url + 'bazaar?apps=',
					cache: false
				}).done(function( result ) {
					buttons = $('.buttons');
					desc = $('.description');
					
					var first_button = null;
					$.each( result, function( key, value ) {
						buttons = buttons.clone();
						if (first_button == null)
							first_button = buttons;
						$(buttons).children('a').html(value.name);
						$(buttons).children('a').attr('href', '#' + key);
						$(buttons).appendTo('.list-group');
						$(buttons).show();
						current_app = key;
					});

					$('.buttons').click(function() {						
						key = $(this).children('a').attr('href').substr(1);
						$('.description').children('.name').html(result[key].name);
						$('.description').children('.icon').attr('src', url + key + '/info/icon.png');
						$('.description').children('.desc').html(result[key].description);
                        if (result[key].type == "demo")
                        {
                                $("#run").attr('href', url + 'instruct.html');
                                $('#run').html('Buy');
								$("#run").css('visibility', 'visible');
								$("#demo").css('visibility', 'visible');
                        }				
                        else if (result[key].type == "run")
                        {
                            $("#run").attr('href', url + key + '?type=run');
                            $('#run').html('Run');
							$("#run").css('visibility', 'visible');
							$("#demo").css('visibility', 'visible');
                        }
						else if (result[key].type == "old_app")
						{
							$('#run').html('Run');
							$("#run").attr('href', url + key);
							$("#run").css('visibility', 'visible');
							$("#demo").css('visibility', 'hidden');
						}

                        $("#demo").attr('href', url + key + '?type=demo');

						$(desc).show();
					});

					first_button.click();

					//$(selector).mCustomScrollbar({ option: value });

				}).fail(function( msg ) {
					alert("Something has gone wrong. Is there a problem with the server?");
			  }	)
			});

			$(function() {
				document.getElementsByTagName("title")[0].innerHTML = ("My Red Pitaya ("+window.location.hostname+")");
			});

		</script>
		<title>My Red Pitaya</title>
	</head>

<body style="background-color: #1D1D1D;">
<div class="pagewrapper">
	<div class="panel panel-default" style="background-color: #1D1D1D; margin: 50px auto;">
		<div class="panel-body">
			<div class="row" style="padding: 20px;">

<<<<<<< HEAD
				<div class="col-sm-6 col-md-2" style="min-width: 270px; height: 500;">
					<div id="mcs_container">
							<img class="appicon" style="width: 150px;" src="../assets/images/logo_white.png">	
=======
				<div class="col-xs-2" style="min-width: 270px; height: 500;">
					<div id="mcs_container">
							<img class="appicon" style="width: 150px; margin: 0;" src="../assets/images/logo_white.png">	
>>>>>>> d14a57a0
							<h4 style="color: silver;">Select the Instrument:</h4>
							<div class="list-group pull-left">
								<div class="buttons" style="width: 205px; display: none; margin: 20px auto; border-radius: 0px;">													
									<a href="#" id="buttons" style="border-radius: 0;" class="list-group-item">1</a>
								</div>
							</div>
						</div>
					</div>

<<<<<<< HEAD
				<div class="col-sm-6 col-md-6" id="right-col" style="min-width: 600px; height: 500;color: silver; margin: auto 25px;">
=======
				<div class="col-xs-6" id="right-col" style="min-width: 600px; height: 500;color: silver; margin: auto 25px;">
>>>>>>> d14a57a0
					<div id="mcs_container2">
					<div class="description" style="display: none;">
						<h2 class="name"></h2>
						<img class="icon" src="">
						<p class="desc"></p>
					</div>
				</div>
				</div>
			</div>
			<div class="container" style="margin: -37;">
				<div class="bazaar-link" style="float:left;">
					<a href="bazaar" class="list-group-item more">Get more applications</a>
				</div>
				<div class="bazaar-link" style="float:right; visibility: hidden;">
					<a href="#run" id="run" class="list-group-item btn" style="margin: 0 60 0 0;">Run</a>
				</div>
				<div class="bazaar-link" style="float:right; visibility: hidden;" >
					<a href="#demo" id="demo" class="list-group-item btn">Demo</a>
				</div>
			</div>
		</div>
	</div>
</div>

</body>
</html>
<|MERGE_RESOLUTION|>--- conflicted
+++ resolved
@@ -1,158 +1,145 @@
- <html style="background-color: #1D1D1D">
-	<head>
-		<meta charset="utf-8" />
-		
-		<!--[if IE]>
-			<link rel="stylesheet" href="./ie9.css" type="text/css" />
-    <![endif]-->
-<meta name="viewport" content="width=device-width, initial-scale=1.0, maximum-scale=1.0, user-scalable=yes" /> 
-
-		<script src="../assets/bootstrap-3.0.0/js/jquery.js"></script>
-	    <link href="../assets/bootstrap-3.0.0/css/bootstrap.css" rel="stylesheet" type="text/css">
-	    <link href="../assets/style.css?6" rel="stylesheet" type="text/css">
-	    <script src="../assets/bootstrap-3.0.0/js/bootstrap.min.js"></script>
-		<link rel="stylesheet" href="./style.css" type="text/css" />
-		<link rel="stylesheet" href="assets/jquery.mCustomScrollbar.css" />
-		<script src="assets/jquery.mCustomScrollbar.concat.min.js"></script>
-
-		<script type="text/javascript">
-			$(window).load(function() {
-				$("#mcs_container").mCustomScrollbar({ alwaysShowScrollbar: 2 });
-		
-				$("#mcs_container2").mCustomScrollbar({ alwaysShowScrollbar: 2 });
-<<<<<<< HEAD
-=======
-
-				$("#mcs_container .buttons a").on('click', function(){
-					$("#mcs_container .buttons a").removeClass('item-active');
-					$(this).addClass('item-active');
-				});
->>>>>>> d14a57a0
-			});
-
-			var current_app = "";
-		    var url = '/';
-			$(function() {
-				$.ajax({
-					url: url + 'bazaar?apps=',
-					cache: false
-				}).done(function( result ) {
-					buttons = $('.buttons');
-					desc = $('.description');
-					
-					var first_button = null;
-					$.each( result, function( key, value ) {
-						buttons = buttons.clone();
-						if (first_button == null)
-							first_button = buttons;
-						$(buttons).children('a').html(value.name);
-						$(buttons).children('a').attr('href', '#' + key);
-						$(buttons).appendTo('.list-group');
-						$(buttons).show();
-						current_app = key;
-					});
-
-					$('.buttons').click(function() {						
-						key = $(this).children('a').attr('href').substr(1);
-						$('.description').children('.name').html(result[key].name);
-						$('.description').children('.icon').attr('src', url + key + '/info/icon.png');
-						$('.description').children('.desc').html(result[key].description);
-                        if (result[key].type == "demo")
-                        {
-                                $("#run").attr('href', url + 'instruct.html');
-                                $('#run').html('Buy');
-								$("#run").css('visibility', 'visible');
-								$("#demo").css('visibility', 'visible');
-                        }				
-                        else if (result[key].type == "run")
-                        {
-                            $("#run").attr('href', url + key + '?type=run');
-                            $('#run').html('Run');
-							$("#run").css('visibility', 'visible');
-							$("#demo").css('visibility', 'visible');
-                        }
-						else if (result[key].type == "old_app")
-						{
-							$('#run').html('Run');
-							$("#run").attr('href', url + key);
-							$("#run").css('visibility', 'visible');
-							$("#demo").css('visibility', 'hidden');
-						}
-
-                        $("#demo").attr('href', url + key + '?type=demo');
-
-						$(desc).show();
-					});
-
-					first_button.click();
-
-					//$(selector).mCustomScrollbar({ option: value });
-
-				}).fail(function( msg ) {
-					alert("Something has gone wrong. Is there a problem with the server?");
-			  }	)
-			});
-
-			$(function() {
-				document.getElementsByTagName("title")[0].innerHTML = ("My Red Pitaya ("+window.location.hostname+")");
-			});
-
-		</script>
-		<title>My Red Pitaya</title>
-	</head>
-
-<body style="background-color: #1D1D1D;">
-<div class="pagewrapper">
-	<div class="panel panel-default" style="background-color: #1D1D1D; margin: 50px auto;">
-		<div class="panel-body">
-			<div class="row" style="padding: 20px;">
-
-<<<<<<< HEAD
-				<div class="col-sm-6 col-md-2" style="min-width: 270px; height: 500;">
-					<div id="mcs_container">
-							<img class="appicon" style="width: 150px;" src="../assets/images/logo_white.png">	
-=======
-				<div class="col-xs-2" style="min-width: 270px; height: 500;">
-					<div id="mcs_container">
-							<img class="appicon" style="width: 150px; margin: 0;" src="../assets/images/logo_white.png">	
->>>>>>> d14a57a0
-							<h4 style="color: silver;">Select the Instrument:</h4>
-							<div class="list-group pull-left">
-								<div class="buttons" style="width: 205px; display: none; margin: 20px auto; border-radius: 0px;">													
-									<a href="#" id="buttons" style="border-radius: 0;" class="list-group-item">1</a>
-								</div>
-							</div>
-						</div>
-					</div>
-
-<<<<<<< HEAD
-				<div class="col-sm-6 col-md-6" id="right-col" style="min-width: 600px; height: 500;color: silver; margin: auto 25px;">
-=======
-				<div class="col-xs-6" id="right-col" style="min-width: 600px; height: 500;color: silver; margin: auto 25px;">
->>>>>>> d14a57a0
-					<div id="mcs_container2">
-					<div class="description" style="display: none;">
-						<h2 class="name"></h2>
-						<img class="icon" src="">
-						<p class="desc"></p>
-					</div>
-				</div>
-				</div>
-			</div>
-			<div class="container" style="margin: -37;">
-				<div class="bazaar-link" style="float:left;">
-					<a href="bazaar" class="list-group-item more">Get more applications</a>
-				</div>
-				<div class="bazaar-link" style="float:right; visibility: hidden;">
-					<a href="#run" id="run" class="list-group-item btn" style="margin: 0 60 0 0;">Run</a>
-				</div>
-				<div class="bazaar-link" style="float:right; visibility: hidden;" >
-					<a href="#demo" id="demo" class="list-group-item btn">Demo</a>
-				</div>
-			</div>
-		</div>
-	</div>
-</div>
-
-</body>
-</html>
+ <html style="background-color: #1D1D1D">
+	<head>
+		<meta charset="utf-8" />
+		
+		<!--[if IE]>
+			<link rel="stylesheet" href="./ie9.css" type="text/css" />
+    <![endif]-->
+<meta name="viewport" content="width=device-width, initial-scale=1.0, maximum-scale=1.0, user-scalable=yes" /> 
+
+		<script src="../assets/bootstrap-3.0.0/js/jquery.js"></script>
+	    <link href="../assets/bootstrap-3.0.0/css/bootstrap.css" rel="stylesheet" type="text/css">
+	    <link href="../assets/style.css?6" rel="stylesheet" type="text/css">
+	    <script src="../assets/bootstrap-3.0.0/js/bootstrap.min.js"></script>
+		<link rel="stylesheet" href="./style.css" type="text/css" />
+		<link rel="stylesheet" href="assets/jquery.mCustomScrollbar.css" />
+		<script src="assets/jquery.mCustomScrollbar.concat.min.js"></script>
+
+		<script type="text/javascript">
+			$(window).load(function() {
+				$("#mcs_container").mCustomScrollbar({ alwaysShowScrollbar: 2 });
+		
+				$("#mcs_container2").mCustomScrollbar({ alwaysShowScrollbar: 2 });
+
+				$("#mcs_container .buttons a").on('click', function(){
+					$("#mcs_container .buttons a").removeClass('item-active');
+					$(this).addClass('item-active');
+				});
+			});
+
+			var current_app = "";
+		    var url = '/';
+			$(function() {
+				$.ajax({
+					url: url + 'bazaar?apps=',
+					cache: false
+				}).done(function( result ) {
+					buttons = $('.buttons');
+					desc = $('.description');
+					
+					var first_button = null;
+					$.each( result, function( key, value ) {
+						buttons = buttons.clone();
+						if (first_button == null)
+							first_button = buttons;
+						$(buttons).children('a').html(value.name);
+						$(buttons).children('a').attr('href', '#' + key);
+						$(buttons).appendTo('.list-group');
+						$(buttons).show();
+						current_app = key;
+					});
+
+					$('.buttons').click(function() {						
+						key = $(this).children('a').attr('href').substr(1);
+						$('.description').children('.name').html(result[key].name);
+						$('.description').children('.icon').attr('src', url + key + '/info/icon.png');
+						$('.description').children('.desc').html(result[key].description);
+                        if (result[key].type == "demo")
+                        {
+                                $("#run").attr('href', url + 'instruct.html');
+                                $('#run').html('Buy');
+								$("#run").css('visibility', 'visible');
+								$("#demo").css('visibility', 'visible');
+                        }				
+                        else if (result[key].type == "run")
+                        {
+                            $("#run").attr('href', url + key + '?type=run');
+                            $('#run').html('Run');
+							$("#run").css('visibility', 'visible');
+							$("#demo").css('visibility', 'visible');
+                        }
+						else if (result[key].type == "old_app")
+						{
+							$('#run').html('Run');
+							$("#run").attr('href', url + key);
+							$("#run").css('visibility', 'visible');
+							$("#demo").css('visibility', 'hidden');
+						}
+
+                        $("#demo").attr('href', url + key + '?type=demo');
+
+						$(desc).show();
+					});
+
+					first_button.click();
+
+					//$(selector).mCustomScrollbar({ option: value });
+
+				}).fail(function( msg ) {
+					alert("Something has gone wrong. Is there a problem with the server?");
+			  }	)
+			});
+
+			$(function() {
+				document.getElementsByTagName("title")[0].innerHTML = ("My Red Pitaya ("+window.location.hostname+")");
+			});
+
+		</script>
+		<title>My Red Pitaya</title>
+	</head>
+
+<body style="background-color: #1D1D1D;">
+<div class="pagewrapper">
+	<div class="panel panel-default" style="background-color: #1D1D1D; margin: 50px auto;">
+		<div class="panel-body">
+			<div class="row" style="padding: 20px;">
+
+				<div class="col-xs-2" style="min-width: 270px; height: 500;">
+					<div id="mcs_container">
+							<img class="appicon" style="width: 150px; margin: 0;" src="../assets/images/logo_white.png">	
+							<h4 style="color: silver;">Select the Instrument:</h4>
+							<div class="list-group pull-left">
+								<div class="buttons" style="width: 205px; display: none; margin: 20px auto; border-radius: 0px;">													
+									<a href="#" id="buttons" style="border-radius: 0;" class="list-group-item">1</a>
+								</div>
+							</div>
+						</div>
+					</div>
+
+				<div class="col-xs-6" id="right-col" style="min-width: 600px; height: 500;color: silver; margin: auto 25px;">
+					<div id="mcs_container2">
+					<div class="description" style="display: none;">
+						<h2 class="name"></h2>
+						<img class="icon" src="">
+						<p class="desc"></p>
+					</div>
+				</div>
+				</div>
+			</div>
+			<div class="container" style="margin: -37;">
+				<div class="bazaar-link" style="float:left;">
+					<a href="bazaar" class="list-group-item more">Get more applications</a>
+				</div>
+				<div class="bazaar-link" style="float:right; visibility: hidden;">
+					<a href="#run" id="run" class="list-group-item btn" style="margin: 0 60 0 0;">Run</a>
+				</div>
+				<div class="bazaar-link" style="float:right; visibility: hidden;" >
+					<a href="#demo" id="demo" class="list-group-item btn">Demo</a>
+				</div>
+			</div>
+		</div>
+	</div>
+</div>
+
+</body>
+</html>