<<<<<<< HEAD


Changes:
=======
# Release 0.94 RC22

System changes:
>>>>>>> af2c69d6
- fixed slow analog output API
- fixed generator code in many old applications, so they can use the latest
  FPGA bitstream (0.94), this should reduce issues with applications, which
  do not load their own bitstream (Test, SCPI)
<<<<<<< HEAD
- migration to Vivado 2015.4 and related U-Boot and Linux versions
- changes to ARM clocking so the CPU runs at 666MHz instead of 500MHz (Ulrich Habel)
=======

Application changes:
- system monitor was added under (Settings -> SYS INFO) in order to monitor
  network performances, refresh rate and RP CPU, RAM status
- refresh rate is auto-adjusted to network performance and user is also
  informed if network performance is too low and can affect user experience
- transferred data is now compressed
>>>>>>> af2c69d6

**Known issues** (at least major ones) are same as in 0.94 RC12.
+ generator burst mode is buggy
+ SPI interface is not working (seems to be a kernel configuration issue)

# Release 0.94 RC21

Changes:
- fixed copy-paste error in GPIO API (https://github.com/jjmz)
- added fallback to static IP if DHCP fails (Pavel Demin)
- a fix for IMM trigger for generator
- removing some backup files
- added support for LCR meter addon board to lcr executable
- come calibration related changes to scopegenpro UI

**Known issues** (at least major ones) are same as in 0.94 RC12.
+ generator burst mode is buggy
+ SPI interface is not working (seems to be a kernel configuration issue)

# Release 0.94 RC19

Changes:
- fixed licensing related regression

**Known issues** (at least major ones) are same as in 0.94 RC12.
+ generator burst mode is buggy
+ SPI interface is not working (seems to be a kernel configuration issue)

# Release 0.94 RC18

Changes:
- fix for WiFi driver switching (Pavel Demin)
- fixed command prompt issues (Pavel Demin)
- some SCPI fixes (arbitrary generator sequence support, ...)
- some cleanup of SCPI and API examples
- some building documentation updates

**Known issues** (at least major ones) are same as in 0.94 RC12.
+ generator burst mode is buggy
+ SPI interface is not working (seems to be a kernel configuration issue)

# Release 0.94 RC17

Changes:
- fixed missing configuration file for WiFi access point mode (Pavel Demin)
- cleanup of analog output PWM and digital IO API code, it is now reduced to a single layer
- API header file was moved from other API sources, to avoid header file name conflicts

**Known issues** (at least major ones) are same as in 0.94 RC12.
+ SPI interface is not working (seems to be a kernel configuration issue)

# Release 0.94 RC16

Changes:
- move to a newer version of SCPI parser (between v2.1 and Git master) some patches were ported some removed
- fixed a SCPI acquisition issue, where buffer was overwritten by incoming data (involuntary continuous acquisition mode)
- removed continuous calibration related I2C EEPROM reads while running scopegenpro, this improved stability
- removed rebug option from application builds, thus improving performance
- updated build process (Makefile) mostly for the public release
- some cleanup of Examples

**Known issues** (at least major ones) are same as in 0.94 RC12.
+ SPI interface is not working (seems to be a kernel configuration issue)

# Release 0.94 RC15

Changes:
- on extension board analog input divider was removed, so in libwyliodrin analog input range was changed from 10V to 7V

**Known issues** (at least major ones) are same as in 0.94 RC12.

# Release 0.94 RC14

Changes:
- removed superfluous debug messages in Nginx debug log
- updated visual programing WEB URL

**Known issues** (at least major ones) are same as in 0.94 RC12.

# Release 0.94 RC13

Changes:
- spectrum analyzer was very slow on slow SD cards, a tmpfs /tmp/ram was created for waterfall JPEG images
- removed XADC code from monitor, added Examples/xadc/xadc.sh covering the same functionality (currently missing proper voltage scaling)

**Known issues** (at least major ones) are same as in 0.94 RC12.

# Release 0.94 RC12

RC12 is the first public release in the series.

## Changes

### FPGA
* reorganized `fpga` directory structure
* removed Vivado project, instead added non project mode TCL scripts
* added Vivado TCL scripts for creating a project (used for migrating to newer tool versions)
* updated Vivado to newest version 2015.2
* fixed an ASG issue which could result in a slightly wrong frequency and slightly distorted signals
* restructured `rtl/red_pitaya_analog.v` to move IO and PLL related code (device specific code) to the top module
* connected XADC to AXI using the Xilinx provided Wizard, which allows us to use the IIO Linux driver with it
* LED[0] is now a normal software controllable output
* test benches were updated, so they compile now, and some were also run and used, there were no significant changes to functionality

### Device tree
* updated to Xilinx version 2015.1
* changed patch structure, to take advantage of device tree language features
* added nodes for XADC
* added nodes for `LED8` and `LED9`

### U-Boot
* updated to Xilinx version 2015.2
* patched so it executes additional code (from script files) after I2C EEPROM configuration is executed and before running the Linux kernel (porting done by *Pavel Demin*)
* scripts were added to run either Buildroot from initramfs or Debian from EXT4

### Linux kernel
* updated to Xilinx version 2015.1 (porting done by *Pavel Demin*)
* updated Wireless driver, copied from Raspberry PI

### OS
* in addition to Buildroot, Debian Jessie OS is now supported (porting done by *Pavel Demin*)
* discovery was rewritten from lengthy C code into a short BASH script

### Toolchain
* for bare metal applications the toolchain from Vivado 2015.2 SDK is used
* for Linux user space Linaro 2014.11 is used
* ARMHF ABI is used for better compatibility with modern Linux distributions, breaking compatibility with older ARMEL applications

### Web applications
* existing free applications were recompiled for ARMHF, and are still also compatible with ARMEL for older ecosystems
* new Oscilloscope+Generator and Spectrum analyzer were added
* fixed support for applications loading their own FPGA bitstream images

### Other applications
* Wyliodrin was ported to Debian on Red Pitaya

### APIs
* the prefered API for XADC is now the Linux IIO driver
* the prefered API for LED[9:8] is now the Linux LED driver
* removed some dependencies to `libredpitaya`, will probably be deprecated, since most functionality is present in `librp`

## Known issues

### FPGA
* possible timing issues
* poorly written test benches

### U-Boot
* there is no simple method to remove 3 second boot wait

### Linux kernel, device tree
* Linux kernel could not be updated to the latest Xilinx version 2015.2.01, due to changes to the Ethernet and USB subsystems, which caused issues

### OS
* wireless is broken on Buildroot, and will probably only be futher maintained on Debian/Ubuntu
* The scrip for detecting the WiFi driver and reconfiguring the AP config file is not able to write the file, so only one chip is supported without manually modifying `hostapd.conf`

### Other applications
* SCPI server is poorly tested and the documentation is old



# Release 0.93 (30 April 2015)

## Changes

### FPGA
* added burst mode to ASG (arbitrary signal generator)
* added DMA for writing oscilloscope streams directly into the main memory (512MB)
* removed all (most) references to the unsupported tool Ahead (ISE), from now on only Vivado should be used
* partial RTL whitespace cleanup
* CDC (clock domain crossing) moved from `bus_clk_bridge.v` into PS (processing system)
* registered read data bus for all slaves on the custom system bus
* removed unconnected SPI interface from PS
* removed bench support from Vivado project

### Interfaces UART/I2C/SPI
- removed unconnected SPI interface
- added a dummy SPI device to the device tree, so `/dev/spidev1.0` is now available
- added interface usage examples to `Examples/Communication/C/`

## Known issues

### FPGA
- the test bench is broken, mostly because the removal of CDC from modules
- the plan is to use SystemVerilog in the test environment, this is not supported by the Vivado simulator



# Release 0.92 (29 May 2014)

Release 0.92 is a bug-fix release, not introducing any new features. The bug-fixes resolve mainly the following issues:

 1. Several AUTO button related issues.
 2. Several zoom related issues.
 3. Several Measure panel improvements (refresh rate, readability, accuracy, relevance).
 4. Manual range controls.
 5. Artifacts in signal traces at long time ranges (> 1 s).
 6. Long delays at incremental acquisitions and long time ranges (> 1 s).
 7. Trigger level visibility in plot area based on trigger mode & source.
 8. Trigger level dependency on gain settings.
 9. Arbitrary waveform generator file upload & immediate new waveform activation.
10. Signal generation on EXT trigger.
11. Acquire uses correct FPGA filter coefficients.
12. Problems with double GET/POST requests sent from browser for single click.
13. Several general SW stability issues, crashing applications at certain conditions.
14. U-Boot reports correct amount of memory.
15. Ecosystem fixes:
    - Linux OS built completely from sources, including the ramdisk.
    - Using buildroot for the ramdisk, making it possible to add (almost) any SW.
    - Using nginx dependency libraries from buildroot.
    - Versions embedded to all major Red Pitaya binaries & scripts for traceability.
    - WiFi (wlan0) and wired (eth0) routing conflict when WiFi is used.
16. Cosmetics: improved logging, unique app icons...
17. Cleanup of obsolete code.


# Release 0.90 (27 February 2014)

Initial release.<|MERGE_RESOLUTION|>--- conflicted
+++ resolved
@@ -1,20 +1,19 @@
-<<<<<<< HEAD
-
-
-Changes:
-=======
+Changes:
+- migration to Vivado 2015.4 and related U-Boot and Linux versions
+- changes to ARM clocking so the CPU runs at 666MHz instead of 500MHz (Ulrich Habel)
+- SPI userspace access seems to be fixed, `/dev/spidev1.0` is present, but
+  kernel log still does not mention SPI or QSPI drivers
+
+**Known issues** (at least major ones) are same as in 0.94 RC12.
++ generator burst mode is buggy
+
 # Release 0.94 RC22
 
 System changes:
->>>>>>> af2c69d6
 - fixed slow analog output API
 - fixed generator code in many old applications, so they can use the latest
   FPGA bitstream (0.94), this should reduce issues with applications, which
   do not load their own bitstream (Test, SCPI)
-<<<<<<< HEAD
-- migration to Vivado 2015.4 and related U-Boot and Linux versions
-- changes to ARM clocking so the CPU runs at 666MHz instead of 500MHz (Ulrich Habel)
-=======
 
 Application changes:
 - system monitor was added under (Settings -> SYS INFO) in order to monitor
@@ -22,7 +21,6 @@
 - refresh rate is auto-adjusted to network performance and user is also
   informed if network performance is too low and can affect user experience
 - transferred data is now compressed
->>>>>>> af2c69d6
 
 **Known issues** (at least major ones) are same as in 0.94 RC12.
 + generator burst mode is buggy
