--- conflicted
+++ resolved
@@ -29,7 +29,7 @@
 
 int rpApp_Init() {
     ECHECK_APP(rp_Init());
-//    ECHECK_APP(cmn_Init());
+    ECHECK_APP(cmn_Init());
     ECHECK_APP(osc_Init());
     // TODO: Place other module releasing here (in reverse order)
 
@@ -40,10 +40,7 @@
 
 int rpApp_Release() {
     ECHECK_APP(osc_Release());
-<<<<<<< HEAD
-=======
 //    ECHECK_APP(osc_Release());
->>>>>>> 46d77e7a
     ECHECK_APP(rp_Release());
     // TODO: Place other module releasing here (in reverse order)
 
