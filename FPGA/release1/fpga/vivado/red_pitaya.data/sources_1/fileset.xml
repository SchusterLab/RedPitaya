<?xml version="1.0" encoding="UTF-8"?>
<DARoots Version="1" Minor="30">
  <FileSet Name="sources_1" Type="DesignSrcs" RelSrcDir="$PSRCDIR/sources_1">
    <Filter Type="Srcs"/>
    <File Path="$PSRCDIR/sources_1/bd/system/system.bd">
      <FileInfo>
        <Attr Name="UsedInSynthesis" Val="1"/>
        <Attr Name="UsedInImplementation" Val="1"/>
        <Attr Name="UsedInSimulation" Val="1"/>
        <Attr Name="UsedIn" Val="synthesis"/>
        <Attr Name="UsedIn" Val="implementation"/>
        <Attr Name="UsedIn" Val="simulation"/>
      </FileInfo>
    </File>
    <File Path="$PSRCDIR/sources_1/imports/rtl/red_pitaya_acum.sv">
      <FileInfo>
        <Attr Name="ImportPath" Val="$PPRDIR/../code/rtl/red_pitaya_acum.sv"/>
        <Attr Name="ImportTime" Val="1423950193"/>
        <Attr Name="UsedInSynthesis" Val="1"/>
        <Attr Name="UsedInImplementation" Val="1"/>
        <Attr Name="UsedInSimulation" Val="1"/>
        <Attr Name="UsedIn" Val="synthesis"/>
        <Attr Name="UsedIn" Val="implementation"/>
        <Attr Name="UsedIn" Val="simulation"/>
      </FileInfo>
    </File>
    <File Path="$PSRCDIR/sources_1/bd/system/hdl/system_wrapper.v">
      <FileInfo>
        <Attr Name="UsedInSynthesis" Val="1"/>
        <Attr Name="UsedInImplementation" Val="1"/>
        <Attr Name="UsedInSimulation" Val="1"/>
        <Attr Name="UsedIn" Val="synthesis"/>
        <Attr Name="UsedIn" Val="implementation"/>
        <Attr Name="UsedIn" Val="simulation"/>
      </FileInfo>
    </File>
    <File Path="$PPRDIR/../code/rtl/red_pitaya_pid_block.v">
      <FileInfo>
        <Attr Name="UsedInSynthesis" Val="1"/>
        <Attr Name="UsedInImplementation" Val="1"/>
        <Attr Name="UsedInSimulation" Val="1"/>
        <Attr Name="UsedIn" Val="synthesis"/>
        <Attr Name="UsedIn" Val="implementation"/>
        <Attr Name="UsedIn" Val="simulation"/>
      </FileInfo>
    </File>
    <File Path="$PPRDIR/../code/rtl/red_pitaya_dfilt1.v">
      <FileInfo>
        <Attr Name="UsedInSynthesis" Val="1"/>
        <Attr Name="UsedInImplementation" Val="1"/>
        <Attr Name="UsedInSimulation" Val="1"/>
        <Attr Name="UsedIn" Val="synthesis"/>
        <Attr Name="UsedIn" Val="implementation"/>
        <Attr Name="UsedIn" Val="simulation"/>
      </FileInfo>
    </File>
    <File Path="$PPRDIR/../code/rtl/red_pitaya_daisy_tx.v">
      <FileInfo>
        <Attr Name="UsedInSynthesis" Val="1"/>
        <Attr Name="UsedInImplementation" Val="1"/>
        <Attr Name="UsedInSimulation" Val="1"/>
        <Attr Name="UsedIn" Val="synthesis"/>
        <Attr Name="UsedIn" Val="implementation"/>
        <Attr Name="UsedIn" Val="simulation"/>
      </FileInfo>
    </File>
    <File Path="$PPRDIR/../code/rtl/red_pitaya_daisy_test.v">
      <FileInfo>
        <Attr Name="UsedInSynthesis" Val="1"/>
        <Attr Name="UsedInImplementation" Val="1"/>
        <Attr Name="UsedInSimulation" Val="1"/>
        <Attr Name="UsedIn" Val="synthesis"/>
        <Attr Name="UsedIn" Val="implementation"/>
        <Attr Name="UsedIn" Val="simulation"/>
      </FileInfo>
    </File>
    <File Path="$PPRDIR/../code/rtl/red_pitaya_daisy_rx.v">
      <FileInfo>
        <Attr Name="UsedInSynthesis" Val="1"/>
        <Attr Name="UsedInImplementation" Val="1"/>
        <Attr Name="UsedInSimulation" Val="1"/>
        <Attr Name="UsedIn" Val="synthesis"/>
        <Attr Name="UsedIn" Val="implementation"/>
        <Attr Name="UsedIn" Val="simulation"/>
      </FileInfo>
    </File>
    <File Path="$PPRDIR/../code/rtl/red_pitaya_asg_ch.v">
      <FileInfo>
        <Attr Name="UsedInSynthesis" Val="1"/>
        <Attr Name="UsedInImplementation" Val="1"/>
        <Attr Name="UsedInSimulation" Val="1"/>
        <Attr Name="UsedIn" Val="synthesis"/>
        <Attr Name="UsedIn" Val="implementation"/>
        <Attr Name="UsedIn" Val="simulation"/>
      </FileInfo>
    </File>
    <File Path="$PPRDIR/../code/rtl/bus_clk_bridge.v">
      <FileInfo>
        <Attr Name="UsedInSynthesis" Val="1"/>
        <Attr Name="UsedInImplementation" Val="1"/>
        <Attr Name="UsedInSimulation" Val="1"/>
        <Attr Name="UsedIn" Val="synthesis"/>
        <Attr Name="UsedIn" Val="implementation"/>
        <Attr Name="UsedIn" Val="simulation"/>
      </FileInfo>
    </File>
    <File Path="$PPRDIR/../code/rtl/axi_wr_fifo.v">
      <FileInfo>
        <Attr Name="UsedInSynthesis" Val="1"/>
        <Attr Name="UsedInImplementation" Val="1"/>
        <Attr Name="UsedInSimulation" Val="1"/>
        <Attr Name="UsedIn" Val="synthesis"/>
        <Attr Name="UsedIn" Val="implementation"/>
        <Attr Name="UsedIn" Val="simulation"/>
      </FileInfo>
    </File>
    <File Path="$PPRDIR/../code/rtl/axi_slave.v">
      <FileInfo>
        <Attr Name="UsedInSynthesis" Val="1"/>
        <Attr Name="UsedInImplementation" Val="1"/>
        <Attr Name="UsedInSimulation" Val="1"/>
        <Attr Name="UsedIn" Val="synthesis"/>
        <Attr Name="UsedIn" Val="implementation"/>
        <Attr Name="UsedIn" Val="simulation"/>
      </FileInfo>
    </File>
    <File Path="$PPRDIR/../code/rtl/axi_master.v">
      <FileInfo>
        <Attr Name="UsedInSynthesis" Val="1"/>
        <Attr Name="UsedInImplementation" Val="1"/>
        <Attr Name="UsedInSimulation" Val="1"/>
        <Attr Name="UsedIn" Val="synthesis"/>
        <Attr Name="UsedIn" Val="implementation"/>
        <Attr Name="UsedIn" Val="simulation"/>
      </FileInfo>
    </File>
    <File Path="$PPRDIR/../code/rtl/red_pitaya_test.v">
      <FileInfo>
        <Attr Name="UsedInSynthesis" Val="1"/>
        <Attr Name="UsedInImplementation" Val="1"/>
        <Attr Name="UsedInSimulation" Val="1"/>
        <Attr Name="UsedIn" Val="synthesis"/>
        <Attr Name="UsedIn" Val="implementation"/>
        <Attr Name="UsedIn" Val="simulation"/>
      </FileInfo>
    </File>
    <File Path="$PPRDIR/../code/rtl/red_pitaya_scope.v">
      <FileInfo>
        <Attr Name="UsedInSynthesis" Val="1"/>
        <Attr Name="UsedInImplementation" Val="1"/>
        <Attr Name="UsedInSimulation" Val="1"/>
        <Attr Name="UsedIn" Val="synthesis"/>
        <Attr Name="UsedIn" Val="implementation"/>
        <Attr Name="UsedIn" Val="simulation"/>
      </FileInfo>
    </File>
    <File Path="$PPRDIR/../code/rtl/red_pitaya_ps.v">
      <FileInfo>
        <Attr Name="UsedInSynthesis" Val="1"/>
        <Attr Name="UsedInImplementation" Val="1"/>
        <Attr Name="UsedInSimulation" Val="1"/>
        <Attr Name="UsedIn" Val="synthesis"/>
        <Attr Name="UsedIn" Val="implementation"/>
        <Attr Name="UsedIn" Val="simulation"/>
      </FileInfo>
    </File>
    <File Path="$PPRDIR/../code/rtl/red_pitaya_pid.v">
      <FileInfo>
        <Attr Name="UsedInSynthesis" Val="1"/>
        <Attr Name="UsedInImplementation" Val="1"/>
        <Attr Name="UsedInSimulation" Val="1"/>
        <Attr Name="UsedIn" Val="synthesis"/>
        <Attr Name="UsedIn" Val="implementation"/>
        <Attr Name="UsedIn" Val="simulation"/>
      </FileInfo>
    </File>
    <File Path="$PPRDIR/../code/rtl/red_pitaya_hk.v">
      <FileInfo>
        <Attr Name="UsedInSynthesis" Val="1"/>
        <Attr Name="UsedInImplementation" Val="1"/>
        <Attr Name="UsedInSimulation" Val="1"/>
        <Attr Name="UsedIn" Val="synthesis"/>
        <Attr Name="UsedIn" Val="implementation"/>
        <Attr Name="UsedIn" Val="simulation"/>
      </FileInfo>
    </File>
    <File Path="$PPRDIR/../code/rtl/red_pitaya_daisy.v">
      <FileInfo>
        <Attr Name="UsedInSynthesis" Val="1"/>
        <Attr Name="UsedInImplementation" Val="1"/>
        <Attr Name="UsedInSimulation" Val="1"/>
        <Attr Name="UsedIn" Val="synthesis"/>
        <Attr Name="UsedIn" Val="implementation"/>
        <Attr Name="UsedIn" Val="simulation"/>
      </FileInfo>
    </File>
    <File Path="$PPRDIR/../code/rtl/red_pitaya_asg.v">
      <FileInfo>
        <Attr Name="UsedInSynthesis" Val="1"/>
        <Attr Name="UsedInImplementation" Val="1"/>
        <Attr Name="UsedInSimulation" Val="1"/>
        <Attr Name="UsedIn" Val="synthesis"/>
        <Attr Name="UsedIn" Val="implementation"/>
        <Attr Name="UsedIn" Val="simulation"/>
      </FileInfo>
    </File>
    <File Path="$PPRDIR/../code/rtl/red_pitaya_analog.v">
      <FileInfo>
        <Attr Name="UsedInSynthesis" Val="1"/>
        <Attr Name="UsedInImplementation" Val="1"/>
        <Attr Name="UsedInSimulation" Val="1"/>
        <Attr Name="UsedIn" Val="synthesis"/>
        <Attr Name="UsedIn" Val="implementation"/>
        <Attr Name="UsedIn" Val="simulation"/>
      </FileInfo>
    </File>
    <File Path="$PPRDIR/../code/rtl/red_pitaya_ams.v">
      <FileInfo>
        <Attr Name="UsedInSynthesis" Val="1"/>
        <Attr Name="UsedInImplementation" Val="1"/>
        <Attr Name="UsedInSimulation" Val="1"/>
        <Attr Name="UsedIn" Val="synthesis"/>
        <Attr Name="UsedIn" Val="implementation"/>
        <Attr Name="UsedIn" Val="simulation"/>
      </FileInfo>
    </File>
    <File Path="$PPRDIR/../code/rtl/red_pitaya_top.v">
      <FileInfo>
        <Attr Name="UsedInSynthesis" Val="1"/>
        <Attr Name="UsedInImplementation" Val="1"/>
        <Attr Name="UsedInSimulation" Val="1"/>
        <Attr Name="UsedIn" Val="synthesis"/>
        <Attr Name="UsedIn" Val="implementation"/>
        <Attr Name="UsedIn" Val="simulation"/>
      </FileInfo>
    </File>
    <File Path="$PDATADIR/sources_1/ports.xml">
      <FileInfo SFType="PortsDb">
        <Attr Name="UsedIn" Val="synthesis"/>
        <Attr Name="UsedIn" Val="implementation"/>
        <Attr Name="UsedIn" Val="simulation"/>
      </FileInfo>
    </File>
<<<<<<< HEAD
=======
    <File Path="$PPRDIR/../code/bench/red_pitaya_hk_tb.v">
      <FileInfo>
        <Attr Name="UsedInSynthesis" Val="0"/>
        <Attr Name="UsedInImplementation" Val="0"/>
        <Attr Name="UsedInSimulation" Val="1"/>
        <Attr Name="UsedIn" Val="simulation"/>
      </FileInfo>
    </File>
    <File Path="$PPRDIR/../code/bench/red_pitaya_asg_tb.v">
      <FileInfo>
        <Attr Name="UsedInSynthesis" Val="0"/>
        <Attr Name="UsedInImplementation" Val="0"/>
        <Attr Name="UsedInSimulation" Val="1"/>
        <Attr Name="UsedIn" Val="simulation"/>
      </FileInfo>
    </File>
    <File Path="$PPRDIR/../code/bench/sys_bus_model.v">
      <FileInfo>
        <Attr Name="UsedInSynthesis" Val="0"/>
        <Attr Name="UsedInImplementation" Val="0"/>
        <Attr Name="UsedInSimulation" Val="1"/>
        <Attr Name="UsedIn" Val="simulation"/>
      </FileInfo>
    </File>
    <File Path="$PPRDIR/../code/bench/red_pitaya_pid_tb.v">
      <FileInfo>
        <Attr Name="UsedInSynthesis" Val="0"/>
        <Attr Name="UsedInImplementation" Val="0"/>
        <Attr Name="UsedInSimulation" Val="1"/>
        <Attr Name="UsedIn" Val="simulation"/>
      </FileInfo>
    </File>
    <File Path="$PPRDIR/../code/bench/axi_slave_tb.v">
      <FileInfo>
        <Attr Name="UsedInSynthesis" Val="0"/>
        <Attr Name="UsedInImplementation" Val="0"/>
        <Attr Name="UsedInSimulation" Val="1"/>
        <Attr Name="UsedIn" Val="simulation"/>
      </FileInfo>
    </File>
    <File Path="$PPRDIR/../code/bench/red_pitaya_analog_tb.v">
      <FileInfo>
        <Attr Name="UsedInSynthesis" Val="0"/>
        <Attr Name="UsedInImplementation" Val="0"/>
        <Attr Name="UsedInSimulation" Val="1"/>
        <Attr Name="UsedIn" Val="simulation"/>
      </FileInfo>
    </File>
    <File Path="$PPRDIR/../code/bench/red_pitaya_scope_tb.v">
      <FileInfo>
        <Attr Name="UsedInSynthesis" Val="0"/>
        <Attr Name="UsedInImplementation" Val="0"/>
        <Attr Name="UsedInSimulation" Val="1"/>
        <Attr Name="UsedIn" Val="simulation"/>
      </FileInfo>
    </File>
    <File Path="$PPRDIR/../code/bench/red_pitaya_ams_tb.v">
      <FileInfo>
        <Attr Name="UsedInSynthesis" Val="0"/>
        <Attr Name="UsedInImplementation" Val="0"/>
        <Attr Name="UsedInSimulation" Val="1"/>
        <Attr Name="UsedIn" Val="simulation"/>
      </FileInfo>
    </File>
    <File Path="$PPRDIR/../code/bench/axi_master_model.v">
      <FileInfo>
        <Attr Name="UsedInSynthesis" Val="0"/>
        <Attr Name="UsedInImplementation" Val="0"/>
        <Attr Name="UsedInSimulation" Val="1"/>
        <Attr Name="UsedIn" Val="simulation"/>
      </FileInfo>
    </File>
    <File Path="$PPRDIR/../code/bench/red_pitaya_daisy_tb.v">
      <FileInfo>
        <Attr Name="UsedInSynthesis" Val="0"/>
        <Attr Name="UsedInImplementation" Val="0"/>
        <Attr Name="UsedInSimulation" Val="1"/>
        <Attr Name="UsedIn" Val="simulation"/>
      </FileInfo>
    </File>
    <File Path="$PPRDIR/../code/bench/red_pitaya_dfilt1_tb.v">
      <FileInfo>
        <Attr Name="UsedInSynthesis" Val="0"/>
        <Attr Name="UsedInImplementation" Val="0"/>
        <Attr Name="UsedInSimulation" Val="1"/>
        <Attr Name="UsedIn" Val="simulation"/>
      </FileInfo>
    </File>
>>>>>>> cc994945
    <Config>
      <Option Name="DesignMode" Val="RTL"/>
      <Option Name="TopModule" Val="red_pitaya_top"/>
      <Option Name="TopAutoSet" Val="TRUE"/>
      <Define Name="TOOL_VIVADO"/>
    </Config>
  </FileSet>
</DARoots><|MERGE_RESOLUTION|>--- conflicted
+++ resolved
@@ -241,8 +241,6 @@
         <Attr Name="UsedIn" Val="simulation"/>
       </FileInfo>
     </File>
-<<<<<<< HEAD
-=======
     <File Path="$PPRDIR/../code/bench/red_pitaya_hk_tb.v">
       <FileInfo>
         <Attr Name="UsedInSynthesis" Val="0"/>
@@ -331,7 +329,6 @@
         <Attr Name="UsedIn" Val="simulation"/>
       </FileInfo>
     </File>
->>>>>>> cc994945
     <Config>
       <Option Name="DesignMode" Val="RTL"/>
       <Option Name="TopModule" Val="red_pitaya_top"/>
